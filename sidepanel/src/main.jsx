import React, { useCallback, useEffect, useMemo, useRef, useState } from 'react';
import { createRoot } from 'react-dom/client';
import { MessageType, sendMessage } from '../../common/messaging.js';
import { getActiveTab } from '../../common/compat.js';
import {
  formatDateTime,
  getLocale,
  getLocaleOptions,
  ready as i18nReady,
  setLocale as setGlobalLocale,
  subscribe,
  t as translate,
} from '../../common/i18n.js';

const initialContextState = { kind: 'message', key: 'context.loading' };

function createMessage(key, values) {
  return { key, values };
}

function useI18n() {
  const [locale, setLocaleState] = useState(getLocale());

  useEffect(() => {
    let cancelled = false;
    i18nReady.then((resolved) => {
      if (!cancelled) {
        setLocaleState(resolved);
      }
    });
    const unsubscribe = subscribe((nextLocale) => {
      setLocaleState(nextLocale);
    });
    return () => {
      cancelled = true;
      unsubscribe();
    };
  }, []);

  const t = useCallback((key, values) => translate(key, values), [locale]);
  const options = useMemo(() => getLocaleOptions(), [locale]);
  const setLocale = useCallback((nextLocale) => {
    setGlobalLocale(nextLocale);
  }, []);

  return { locale, t, options, setLocale };
}

function App() {
  const { locale, t, options: localeOptions, setLocale } = useI18n();
  const [pageUrl, setPageUrl] = useState('');
  const [tabId, setTabId] = useState(undefined);
  const [contextInfo, setContextInfo] = useState(initialContextState);
  const [items, setItems] = useState([]);
  const [filterText, setFilterText] = useState('');
  const [filterType, setFilterType] = useState('all');
  const [creationMessage, setCreationMessage] = useState(null);
  const [pendingPicker, setPendingPicker] = useState(false);
  const pendingPickerRef = useRef(false);

  const typeLabels = useMemo(
    () => ({
      button: t('type.button'),
      link: t('type.link'),
      tooltip: t('type.tooltip'),
    }),
    [t],
  );

  const formatTooltipPosition = useCallback(
    (position) => {
      const key = position && typeof position === 'string' ? position : 'top';
      return t(`tooltip.position.${key}`);
    },
    [t],
  );

  const formatTooltipMode = useCallback((persistent) => t(persistent ? 'tooltip.mode.persistent' : 'tooltip.mode.hover'), [t]);

  const formatTimestamp = useCallback((timestamp) => formatDateTime(timestamp), [locale]);

  const formatFrameSummary = useCallback(
    (item) => {
      if (!item || !Array.isArray(item.frameSelectors) || item.frameSelectors.length === 0) {
        return '';
      }
      const parts = [];
      if (item.frameLabel) {
        parts.push(item.frameLabel);
      }
      if (item.frameUrl) {
        parts.push(item.frameUrl);
      }
      if (parts.length === 0) {
        parts.push(t('manage.item.frameFallback'));
      }
      return t('manage.item.frameContext', { frame: parts.join(' · ') });
    },
    [t],
  );

  const refreshItems = useCallback(
    async (targetUrl) => {
      const url = targetUrl || pageUrl;
      if (!url) {
        setItems([]);
        return;
      }
      try {
        const list = await sendMessage(MessageType.LIST_BY_URL, { pageUrl: url });
        setItems(Array.isArray(list) ? list : []);
      } catch (error) {
        console.error('Failed to load elements', error);
        setCreationMessage(createMessage('manage.loadError', { error: error.message }));
      }
    },
    [pageUrl],
  );

  useEffect(() => {
    (async () => {
      try {
        const tab = await getActiveTab();
        if (tab?.url) {
          const normalized = normalizeUrl(tab.url);
          setTabId(tab.id);
          setPageUrl(normalized);
          setContextInfo({ kind: 'url', value: normalized });
        } else {
          setContextInfo({ kind: 'message', key: 'context.noActiveTab' });
        }
      } catch (error) {
        console.error('Unable to resolve active tab', error);
        setContextInfo({ kind: 'message', key: 'context.resolveError', values: { error: error.message } });
      }
    })();
  }, []);

  useEffect(() => {
    if (!pageUrl) {
      return;
    }
    refreshItems(pageUrl);
  }, [pageUrl, refreshItems]);

  useEffect(() => {
    const listener = (message) => {
      if (!message?.type) {
        return;
      }
      if (message.pageUrl && message.pageUrl !== pageUrl) {
        return;
      }
      switch (message.type) {
        case MessageType.PICKER_RESULT: {
          if (message.data?.selector) {
            const preview = formatPreview(message.data.preview, t);
            setCreationMessage(
              preview
                ? createMessage('manage.picker.selectedWithPreview', { preview })
                : createMessage('manage.picker.selected'),
            );
          }
          setPendingPicker(false);
          break;
        }
        case MessageType.PICKER_CANCELLED:
          setCreationMessage(createMessage('manage.picker.cancelled'));
          setPendingPicker(false);
          break;
        case MessageType.REHYDRATE:
          setItems(Array.isArray(message.data) ? message.data : []);
          break;
        case MessageType.UPDATE: {
          const updated = message.data;
          if (!updated) {
            break;
          }
          setItems((current) => {
            const index = current.findIndex((item) => item.id === updated.id);
            if (index >= 0) {
              const copy = [...current];
              copy[index] = updated;
              return copy;
            }
            return [...current, updated];
          });
          break;
        }
        case MessageType.DELETE:
          if (message.data?.id) {
            setItems((current) => current.filter((item) => item.id !== message.data.id));
          }
          break;
        default:
          break;
      }
    };
    chrome.runtime.onMessage.addListener(listener);
    return () => {
      chrome.runtime.onMessage.removeListener(listener);
    };
  }, [pageUrl, t]);

  useEffect(() => {
    pendingPickerRef.current = pendingPicker;
  }, [pendingPicker]);

  useEffect(() => {
    return () => {
      if (pendingPickerRef.current && tabId && pageUrl) {
        sendMessage(MessageType.CANCEL_PICKER, { tabId, pageUrl }).catch(() => {});
      }
    };
  }, [pageUrl, tabId]);

  const filteredItems = useMemo(() => {
    const query = filterText.trim().toLowerCase();
    return items
      .filter((item) => {
        const matchesType = filterType === 'all' || item.type === filterType;
        if (!matchesType) {
          return false;
        }
        if (!query) {
          return true;
        }
        return (
          item.text.toLowerCase().includes(query) ||
          item.selector.toLowerCase().includes(query) ||
          (item.href || '').toLowerCase().includes(query) ||
          (item.frameLabel || '').toLowerCase().includes(query) ||
          (item.frameUrl || '').toLowerCase().includes(query)
        );
      })
      .slice()
      .sort((a, b) => b.createdAt - a.createdAt);
  }, [filterText, filterType, items]);

  const handleStartCreation = useCallback(async () => {
    if (pendingPicker) {
      await cancelActivePicker();
    }
    if (!pageUrl) {
      setCreationMessage(createMessage('context.pageUrlUnavailable'));
      return;
    }
    if (!tabId) {
      setCreationMessage(createMessage('context.tabUnavailable'));
      return;
    }
    setPendingPicker(true);
    setCreationMessage(createMessage('manage.picker.instructions'));
    try {
      await sendMessage(MessageType.START_PICKER, { tabId, pageUrl, mode: 'create' });
    } catch (error) {
      setPendingPicker(false);
      setCreationMessage(createMessage('manage.picker.startError', { error: error.message }));
    }
  }, [pendingPicker, pageUrl, tabId]);

  const cancelActivePicker = useCallback(async () => {
    if (!pendingPicker || !tabId || !pageUrl) {
      return;
    }
    setPendingPicker(false);
    try {
      await sendMessage(MessageType.CANCEL_PICKER, { tabId, pageUrl });
    } catch (error) {
      console.warn('Failed to cancel picker', error);
    }
  }, [pendingPicker, tabId, pageUrl]);

  const focusElement = useCallback(
    async (id) => {
      if (!tabId || !pageUrl) {
        setCreationMessage(createMessage('context.focusRequiresActivation'));
        return;
      }
      try {
        await chrome.tabs.update(tabId, { active: true });
        await sendMessage(MessageType.FOCUS_ELEMENT, { id, tabId, pageUrl });
      } catch (error) {
        setCreationMessage(createMessage('manage.focusError', { error: error.message }));
      }
    },
    [tabId, pageUrl],
  );

<<<<<<< HEAD
  const deleteElement = async (id) => {
    if (!window.confirm('この要素を削除しますか？')) {
      return;
    }
    try {
      const list = await sendMessage(MessageType.DELETE, { id, pageUrl });
      setItems(Array.isArray(list) ? list : []);
      setCreationMessage('要素を削除しました');
    } catch (error) {
      setCreationMessage(`要素を削除できません: ${error.message}`);
    }
  };
=======
  const deleteElement = useCallback(
    async (id) => {
      if (!window.confirm(t('manage.delete.confirm'))) {
        return;
      }
      try {
        const list = await sendMessage(MessageType.DELETE, { id, pageUrl });
        setItems(Array.isArray(list) ? list : []);
        setCreationMessage(createMessage('manage.delete.success'));
      } catch (error) {
        setCreationMessage(createMessage('manage.delete.error', { error: error.message }));
      }
    },
    [pageUrl, t],
  );
>>>>>>> ba62e328

  const openEditorBubble = useCallback(
    async (id) => {
      if (!pageUrl) {
        setCreationMessage(createMessage('context.pageUrlUnavailable'));
        return;
      }
      if (!tabId) {
        setCreationMessage(createMessage('context.tabUnavailable'));
        return;
      }
      try {
        await chrome.tabs.update(tabId, { active: true });
        await sendMessage(MessageType.OPEN_EDITOR, { id, pageUrl, tabId });
        setCreationMessage(createMessage('manage.openBubble.success'));
      } catch (error) {
        setCreationMessage(createMessage('manage.openBubble.error', { error: error.message }));
      }
    },
    [pageUrl, tabId],
  );

  const contextLabelText = contextInfo?.kind === 'url' ? contextInfo.value : t(contextInfo.key, contextInfo.values);
  const creationMessageText = creationMessage ? t(creationMessage.key, creationMessage.values) : '';

  return (
    <main className="flex min-h-screen flex-col gap-6 bg-slate-50 p-6">
      <header className="flex flex-col gap-4 rounded-2xl border border-slate-200 bg-white p-5 shadow-brand sm:flex-row sm:items-center sm:justify-between">
        <div className="space-y-1">
          <h1 className="text-2xl font-semibold text-slate-900">{t('app.title')}</h1>
          <p className="text-sm text-slate-500">{t('app.subtitle')}</p>
          <p className="text-xs text-slate-400">{contextLabelText}</p>
        </div>
        <div className="flex flex-wrap items-center gap-2">
          <label className="sr-only" htmlFor="page-augmentor-language">
            {t('app.language.label')}
          </label>
          <select
            id="page-augmentor-language"
            className="rounded-xl border border-slate-200 bg-slate-100 px-3 py-2 text-sm font-medium text-slate-700 shadow-sm focus:border-blue-500 focus:outline-none focus:ring-2 focus:ring-blue-100"
            value={locale}
            onChange={(event) => setLocale(event.target.value)}
          >
            {localeOptions.map((option) => (
              <option key={option.value} value={option.value}>
                {option.label}
              </option>
            ))}
          </select>
        </div>
      </header>

      <section className="rounded-2xl border border-slate-200 bg-white p-5 shadow-brand">
        <div className="flex flex-col gap-3 md:flex-row md:items-center md:justify-between">
          <div>
            <h2 className="text-lg font-semibold text-slate-900">{t('manage.sections.add.title')}</h2>
            <p className="text-xs text-slate-500">{t('manage.sections.add.description')}</p>
          </div>
          <div className="flex gap-3">
            <button
              type="button"
              className="rounded-xl bg-gradient-to-r from-blue-600 to-violet-500 px-4 py-2 text-sm font-semibold text-white shadow-lg transition hover:shadow-xl disabled:cursor-not-allowed disabled:opacity-60"
              onClick={handleStartCreation}
              disabled={pendingPicker}
            >
              {pendingPicker ? t('manage.actions.picking') : t('manage.actions.pick')}
            </button>
            {pendingPicker && (
              <button
                type="button"
                className="rounded-xl border border-slate-200 bg-slate-100 px-4 py-2 text-sm font-semibold text-slate-700 transition hover:bg-slate-200"
                onClick={cancelActivePicker}
              >
                {t('manage.actions.cancel')}
              </button>
            )}
          </div>
        </div>
        {creationMessageText && (
          <p className="mt-4 rounded-lg border border-slate-200 bg-slate-100 px-4 py-2 text-xs text-slate-600">
            {creationMessageText}
          </p>
        )}
      </section>

      <section className="flex flex-col gap-3 rounded-2xl border border-slate-200 bg-white p-5 shadow-brand md:flex-row md:items-end md:justify-between">
        <label className="flex w-full flex-col gap-2 text-sm text-slate-700 md:max-w-md">
          {t('manage.sections.filters.searchLabel')}
          <input
            className="rounded-lg border border-slate-200 bg-white p-2 text-sm shadow-sm focus:border-blue-500 focus:outline-none focus:ring-2 focus:ring-blue-100"
            type="search"
            placeholder={t('manage.sections.filters.searchPlaceholder')}
            value={filterText}
            onChange={(event) => setFilterText(event.target.value)}
          />
        </label>
        <label className="flex flex-col gap-2 text-sm text-slate-700 md:w-48">
          {t('manage.sections.filters.filterLabel')}
          <select
            className="rounded-lg border border-slate-200 bg-white p-2 text-sm shadow-sm focus:border-blue-500 focus:outline-none focus:ring-2 focus:ring-blue-100"
            value={filterType}
            onChange={(event) => setFilterType(event.target.value)}
          >
            <option value="all">{t('manage.sections.filters.options.all')}</option>
            <option value="button">{t('manage.sections.filters.options.button')}</option>
            <option value="link">{t('manage.sections.filters.options.link')}</option>
            <option value="tooltip">{t('manage.sections.filters.options.tooltip')}</option>
          </select>
        </label>
      </section>

      <section className="grid gap-4">
        {filteredItems.length === 0 ? (
          <p className="rounded-xl border border-dashed border-slate-200 bg-white p-6 text-center text-sm text-slate-500 shadow-brand">
            {t('manage.empty')}
          </p>
        ) : (
          filteredItems.map((item) => {
            const frameInfo = formatFrameSummary(item);
            return (
              <article
                key={item.id}
                className="rounded-2xl border border-slate-200 bg-white p-5 shadow-brand transition hover:cursor-pointer hover:border-blue-200 hover:shadow-xl"
                onClick={() => openEditorBubble(item.id)}
              >
                <header className="flex flex-wrap items-center justify-between gap-3">
                  <span className="inline-flex items-center rounded-full bg-indigo-100 px-3 py-1 text-xs font-semibold uppercase tracking-wide text-indigo-700">
                    {typeLabels[item.type] || item.type}
                  </span>
                  <time className="text-xs text-slate-500">{formatTimestamp(item.createdAt)}</time>
                </header>
                <p className="mt-3 text-base font-medium text-slate-900">{item.text || t('manage.item.noText')}</p>
                <p className="mt-2 break-all text-xs text-slate-500">{item.selector}</p>
                {item.href && <p className="mt-1 break-all text-xs text-blue-600">{item.href}</p>}
                {item.actionSelector && (
                  <p className="mt-1 break-all text-xs text-emerald-600">
                    {t('manage.item.actionSelector', { selector: item.actionSelector })}
                  </p>
                )}
                {frameInfo && <p className="mt-1 break-all text-xs text-purple-600">{frameInfo}</p>}
                {item.type === 'tooltip' && (
                  <p className="mt-1 break-all text-xs text-amber-600">
                    {t('manage.item.tooltipDetails', {
                      position: formatTooltipPosition(item.tooltipPosition),
                      mode: formatTooltipMode(item.tooltipPersistent),
                    })}
                  </p>
                )}
                <footer className="mt-4 flex flex-wrap gap-3">
                  <button
                    type="button"
                    className="rounded-lg bg-blue-50 px-3 py-2 text-sm font-semibold text-blue-700 transition hover:bg-blue-100"
                    onClick={(event) => {
                      event.stopPropagation();
                      focusElement(item.id);
                    }}
                  >
                    {t('manage.item.focus')}
                  </button>
                  <button
                    type="button"
                    className="rounded-lg bg-slate-100 px-3 py-2 text-sm font-semibold text-slate-700 transition hover:bg-slate-200"
                    onClick={(event) => {
                      event.stopPropagation();
                      openEditorBubble(item.id);
                    }}
                  >
                    {t('manage.item.openBubble')}
                  </button>
                  <button
                    type="button"
                    className="rounded-lg bg-rose-100 px-3 py-2 text-sm font-semibold text-rose-700 transition hover:bg-rose-200"
                    onClick={(event) => {
                      event.stopPropagation();
                      deleteElement(item.id);
                    }}
                  >
                    {t('manage.item.delete')}
                  </button>
                </footer>
              </article>
            );
          })
        )}
      </section>

      <OverviewSection
        t={t}
        typeLabels={typeLabels}
        formatTooltipPosition={formatTooltipPosition}
        formatTooltipMode={formatTooltipMode}
        formatDateTime={formatTimestamp}
        formatFrameSummary={formatFrameSummary}
      />
    </main>
  );
}

function OverviewSection({ t, typeLabels, formatTooltipPosition, formatTooltipMode, formatDateTime, formatFrameSummary }) {
  const [store, setStore] = useState({});
  const [loading, setLoading] = useState(false);
  const [status, setStatus] = useState(null);

  const entries = useMemo(() => Object.entries(store).sort(([a], [b]) => a.localeCompare(b)), [store]);
  const totalElements = entries.reduce((total, [, items]) => total + (items?.length || 0), 0);

  useEffect(() => {
    refresh();
    // eslint-disable-next-line react-hooks/exhaustive-deps
  }, []);

  const refresh = useCallback(async () => {
    setLoading(true);
    setStatus(null);
    try {
      const data = await sendMessage(MessageType.LIST_ALL);
      setStore(data || {});
    } catch (error) {
      console.error('Failed to load overview', error);
      setStatus(createMessage('overview.statusLoadError', { error: error.message }));
    } finally {
      setLoading(false);
    }
  }, []);

  const updatePage = useCallback((pageUrl, list) => {
    setStore((prev) => {
      const next = { ...prev };
      if (!list || list.length === 0) {
        delete next[pageUrl];
      } else {
        next[pageUrl] = list;
      }
      return next;
    });
  }, []);

  const handleOpenPage = useCallback((pageUrl) => {
    chrome.tabs.create({ url: pageUrl });
  }, []);

  const handleClearPage = useCallback(
    async (pageUrl) => {
      if (!window.confirm(t('overview.clearConfirm'))) {
        return;
      }
      try {
        await sendMessage(MessageType.CLEAR_PAGE, { pageUrl });
        updatePage(pageUrl, []);
        setStatus(createMessage('overview.clearSuccess'));
      } catch (error) {
        setStatus(createMessage('overview.clearError', { error: error.message }));
      }
    },
    [t, updatePage],
  );

<<<<<<< HEAD
  const handleDeleteItem = async (pageUrl, id) => {
    if (!window.confirm('この要素を削除しますか？')) {
      return;
    }
    try {
      const list = await sendMessage(MessageType.DELETE, { pageUrl, id });
      updatePage(pageUrl, list);
      setStatus('要素を削除しました');
    } catch (error) {
      setStatus(`要素を削除できませんでした: ${error.message}`);
    }
  };

  const handleFocusItem = async (pageUrl, id) => {
    const tab = await findTabByPageUrl(pageUrl);
    if (!tab?.id) {
      const created = await chrome.tabs.create({ url: pageUrl });
      alert('新しいタブを開きました。サイドパネルを手動で開いてから再度お試しください。');
      return created;
    }
    await chrome.tabs.update(tab.id, { active: true });
    try {
      await sendMessage(MessageType.FOCUS_ELEMENT, { pageUrl, id, tabId: tab.id });
    } catch (error) {
      alert(`要素をフォーカスできませんでした: ${error.message}`);
    }
  };
=======
  const handleDeleteItem = useCallback(
    async (pageUrl, id) => {
      if (!window.confirm(t('overview.deleteConfirm'))) {
        return;
      }
      try {
        const list = await sendMessage(MessageType.DELETE, { pageUrl, id });
        updatePage(pageUrl, list);
        setStatus(createMessage('overview.deleteSuccess'));
      } catch (error) {
        setStatus(createMessage('overview.deleteError', { error: error.message }));
      }
    },
    [t, updatePage],
  );
>>>>>>> ba62e328

  const handleFocusItem = useCallback(
    async (pageUrl, id) => {
      const tab = await findTabByPageUrl(pageUrl);
      if (!tab?.id) {
        const created = await chrome.tabs.create({ url: pageUrl });
        alert(t('overview.openedNewTab'));
        return created;
      }
      await chrome.tabs.update(tab.id, { active: true });
      try {
        await sendMessage(MessageType.FOCUS_ELEMENT, { pageUrl, id, tabId: tab.id });
      } catch (error) {
        alert(t('overview.focusError', { error: error.message }));
      }
    },
    [t],
  );

  const handleEditItem = useCallback(
    async (pageUrl, id) => {
      const tab = await ensureTab(pageUrl);
      if (!tab?.id) {
        return;
      }
      await chrome.tabs.update(tab.id, { active: true });
      if (chrome.sidePanel?.open) {
        await chrome.sidePanel.open({ windowId: tab.windowId });
      }
      try {
        await sendMessage(MessageType.OPEN_EDITOR, { pageUrl, id, tabId: tab.id });
      } catch (error) {
        alert(t('overview.openBubbleError', { error: error.message }));
      }
    },
    [t],
  );

  const statusMessage = status ? t(status.key, status.values) : '';

  return (
    <section className="flex flex-col gap-6 rounded-2xl border border-slate-200 bg-white p-5 shadow-brand">
      <div className="flex flex-col gap-3 md:flex-row md:items-center md:justify-between">
        <h2 className="text-lg font-semibold text-slate-900">{t('overview.heading')}</h2>
        <button
          type="button"
          className="inline-flex items-center justify-center rounded-xl bg-gradient-to-r from-brand-start to-brand-end px-4 py-2 text-sm font-semibold text-white shadow-lg transition hover:shadow-xl disabled:cursor-not-allowed disabled:opacity-60"
          onClick={refresh}
          disabled={loading}
        >
          {loading ? t('overview.refreshing') : t('overview.refresh')}
        </button>
      </div>
      {statusMessage && (
        <p className="rounded-xl border border-slate-200 bg-amber-50 px-4 py-2 text-sm text-amber-700 shadow-brand">{statusMessage}</p>
      )}
      <section className="grid gap-4 md:grid-cols-2">
        <article className="rounded-2xl border border-slate-200 bg-slate-50 p-5 shadow-brand">
          <span className="text-sm font-medium text-slate-500">{t('overview.pageCount.label')}</span>
          <p className="mt-2 text-3xl font-semibold text-slate-900">{entries.length}</p>
        </article>
        <article className="rounded-2xl border border-slate-200 bg-slate-50 p-5 shadow-brand">
          <span className="text-sm font-medium text-slate-500">{t('overview.elementCount.label')}</span>
          <p className="mt-2 text-3xl font-semibold text-slate-900">{totalElements}</p>
        </article>
      </section>
      <section className="grid gap-6">
        {entries.length === 0 ? (
          <p className="rounded-xl border border-dashed border-slate-200 bg-white p-8 text-center text-sm text-slate-500 shadow-brand">
            {t('overview.empty')}
          </p>
        ) : (
          entries.map(([pageUrl, items]) => (
            <article key={pageUrl} className="rounded-2xl border border-slate-200 bg-white p-5 shadow-brand">
              <header className="flex flex-col gap-3 md:flex-row md:items-start md:justify-between">
                <div className="space-y-1">
                  <h3 className="break-all text-base font-semibold text-slate-900">{pageUrl}</h3>
                  <p className="text-xs text-slate-500">{t('overview.pageSummary', { count: items.length })}</p>
                </div>
                <div className="flex flex-wrap gap-3">
                  <button
                    type="button"
                    className="rounded-lg bg-blue-50 px-3 py-2 text-sm font-semibold text-blue-700 transition hover:bg-blue-100"
                    onClick={() => handleOpenPage(pageUrl)}
                  >
                    {t('overview.openPage')}
                  </button>
                  <button
                    type="button"
                    className="rounded-lg bg-rose-100 px-3 py-2 text-sm font-semibold text-rose-700 transition hover:bg-rose-200"
                    onClick={() => handleClearPage(pageUrl)}
                  >
                    {t('overview.clearPage')}
                  </button>
                </div>
              </header>
              <ul className="mt-4 grid gap-4">
                {items
                  .slice()
                  .sort((a, b) => b.createdAt - a.createdAt)
                  .map((item) => {
                    const frameInfo = formatFrameSummary(item);
                    return (
                      <li key={item.id} className="rounded-xl border border-slate-200 bg-slate-50 p-4">
                        <div className="flex flex-wrap items-start justify-between gap-3">
                          <span className="inline-flex items-center rounded-full bg-indigo-100 px-3 py-1 text-xs font-semibold uppercase tracking-wide text-indigo-700">
                            {typeLabels[item.type] || item.type}
                          </span>
                          <span className="text-xs text-slate-500">{formatDateTime(item.createdAt)}</span>
                        </div>
                        <p className="mt-3 text-sm font-semibold text-slate-900">{item.text || t('manage.item.noText')}</p>
                        <p className="mt-1 break-all text-xs text-slate-500">{item.selector}</p>
                        {item.href && <p className="mt-1 break-all text-xs text-blue-600">{item.href}</p>}
                        {item.actionSelector && (
                          <p className="mt-1 break-all text-xs text-emerald-600">
                            {t('manage.item.actionSelector', { selector: item.actionSelector })}
                          </p>
                        )}
                        {frameInfo && <p className="mt-1 break-all text-xs text-purple-600">{frameInfo}</p>}
                        {item.type === 'tooltip' && (
                          <p className="mt-1 break-all text-xs text-amber-600">
                            {t('manage.item.tooltipDetails', {
                              position: formatTooltipPosition(item.tooltipPosition),
                              mode: formatTooltipMode(item.tooltipPersistent),
                            })}
                          </p>
                        )}
                        <div className="mt-3 flex flex-wrap gap-3">
                          <button
                          type="button"
                          className="rounded-lg bg-blue-50 px-3 py-2 text-sm font-semibold text-blue-700 transition hover:bg-blue-100"
                          onClick={() => handleFocusItem(pageUrl, item.id)}
                        >
                          {t('manage.item.focus')}
                        </button>
                        <button
                          type="button"
                          className="rounded-lg bg-slate-100 px-3 py-2 text-sm font-semibold text-slate-700 transition hover:bg-slate-200"
                          onClick={() => handleEditItem(pageUrl, item.id)}
                        >
                          {t('manage.item.openBubble')}
                        </button>
                          <button
                            type="button"
                            className="rounded-lg bg-rose-100 px-3 py-2 text-sm font-semibold text-rose-700 transition hover:bg-rose-200"
                            onClick={() => handleDeleteItem(pageUrl, item.id)}
                          >
                            {t('manage.item.delete')}
                          </button>
                        </div>
                      </li>
                    );
                  })}
              </ul>
            </article>
          ))
        )}
      </section>
    </section>
  );
}

function formatPreview(preview, t) {
  if (!preview) {
    return t('picker.previewTarget');
  }
  const parts = [];
  if (preview.tag) {
    parts.push(preview.tag);
  }
  if (preview.classes) {
    parts.push(`.${preview.classes}`);
  }
  if (preview.text) {
    parts.push(`"${preview.text}"`);
  }
  return parts.length > 0 ? parts.join(' ') : t('picker.previewTarget');
}

function normalizeUrl(url) {
  try {
    const target = new URL(url);
    return `${target.origin}${target.pathname}${target.search}`;
  } catch (error) {
    return url;
  }
}

async function findTabByPageUrl(pageUrl) {
  const tabs = await chrome.tabs.query({});
  return tabs.find((tab) => tab.url && normalizeUrl(tab.url) === pageUrl);
}

async function ensureTab(pageUrl) {
  const existing = await findTabByPageUrl(pageUrl);
  if (existing) {
    return existing;
  }
  return chrome.tabs.create({ url: pageUrl, active: true });
}

const container = document.getElementById('root');
if (container) {
  const root = createRoot(container);
  root.render(<App />);
}<|MERGE_RESOLUTION|>--- conflicted
+++ resolved
@@ -287,20 +287,6 @@
     [tabId, pageUrl],
   );
 
-<<<<<<< HEAD
-  const deleteElement = async (id) => {
-    if (!window.confirm('この要素を削除しますか？')) {
-      return;
-    }
-    try {
-      const list = await sendMessage(MessageType.DELETE, { id, pageUrl });
-      setItems(Array.isArray(list) ? list : []);
-      setCreationMessage('要素を削除しました');
-    } catch (error) {
-      setCreationMessage(`要素を削除できません: ${error.message}`);
-    }
-  };
-=======
   const deleteElement = useCallback(
     async (id) => {
       if (!window.confirm(t('manage.delete.confirm'))) {
@@ -316,7 +302,6 @@
     },
     [pageUrl, t],
   );
->>>>>>> ba62e328
 
   const openEditorBubble = useCallback(
     async (id) => {
@@ -574,35 +559,6 @@
     [t, updatePage],
   );
 
-<<<<<<< HEAD
-  const handleDeleteItem = async (pageUrl, id) => {
-    if (!window.confirm('この要素を削除しますか？')) {
-      return;
-    }
-    try {
-      const list = await sendMessage(MessageType.DELETE, { pageUrl, id });
-      updatePage(pageUrl, list);
-      setStatus('要素を削除しました');
-    } catch (error) {
-      setStatus(`要素を削除できませんでした: ${error.message}`);
-    }
-  };
-
-  const handleFocusItem = async (pageUrl, id) => {
-    const tab = await findTabByPageUrl(pageUrl);
-    if (!tab?.id) {
-      const created = await chrome.tabs.create({ url: pageUrl });
-      alert('新しいタブを開きました。サイドパネルを手動で開いてから再度お試しください。');
-      return created;
-    }
-    await chrome.tabs.update(tab.id, { active: true });
-    try {
-      await sendMessage(MessageType.FOCUS_ELEMENT, { pageUrl, id, tabId: tab.id });
-    } catch (error) {
-      alert(`要素をフォーカスできませんでした: ${error.message}`);
-    }
-  };
-=======
   const handleDeleteItem = useCallback(
     async (pageUrl, id) => {
       if (!window.confirm(t('overview.deleteConfirm'))) {
@@ -618,7 +574,6 @@
     },
     [t, updatePage],
   );
->>>>>>> ba62e328
 
   const handleFocusItem = useCallback(
     async (pageUrl, id) => {
