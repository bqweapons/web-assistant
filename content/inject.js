// DOM へ注入する要素の生成・更新・動作制御をまとめたモジュール。
import { parseActionFlowDefinition } from '../common/flows.js';

/** @typedef {import('../common/flows.js').FlowDefinition} FlowDefinition */
/** @typedef {import('../common/flows.js').FlowCondition} FlowCondition */
/** @typedef {import('../common/flows.js').FlowStep} FlowStep */

const HOST_ATTRIBUTE = 'data-page-augmentor-id';
const HOST_CLASS = 'page-augmentor-host';
const NODE_CLASS = 'page-augmentor-node';
const ALLOWED_STYLE_KEYS = new Set([
  'position',
  'top',
  'right',
  'bottom',
  'left',
  'color',
  'backgroundColor',
  'fontSize',
  'fontWeight',
  'lineHeight',
  'padding',
  'border',
  'borderRadius',
  'textDecoration',
  'maxWidth',
  'boxShadow',
  'width',
  'height',
  'zIndex',
]);

const TOOLTIP_POSITIONS = new Set(['top', 'right', 'bottom', 'left']);

/** @type {Map<string, import('../common/types.js').InjectedElement>} */
const elements = new Map();
/** @type {Map<string, HTMLElement>} */
const hosts = new Map();

/**
 * 要素を DOM 上に生成・更新して確実に表示する。
 * Ensures an element is rendered in the DOM, creating or updating it as needed.
 * @param {import('../common/types.js').InjectedElement} element
 * @returns {boolean}
 */
export function ensureElement(element) {
  elements.set(element.id, element);
  let host = hosts.get(element.id);
  if (!host || !document.contains(host)) {
    host = createHost(element);
    const inserted = insertHost(host, element);
    if (!inserted) {
      host.remove();
      return false;
    }
    hosts.set(element.id, host);
  } else {
    applyMetadata(host, element);
  }
  return true;
}

/**
 * 既存要素の DOM インスタンスを更新する。
 * Updates an existing element's DOM instance.
 * @param {import('../common/types.js').InjectedElement} element
 * @returns {boolean}
 */
export function updateElement(element) {
  elements.set(element.id, element);
  const host = hosts.get(element.id);
  if (!host || !document.contains(host)) {
    return ensureElement(element);
  }
  applyMetadata(host, element);
  return true;
}

/**
 * 注入済み要素を DOM から削除する。
 * Removes an injected element from the DOM.
 * @param {string} elementId
 * @returns {boolean}
 */
export function removeElement(elementId) {
  elements.delete(elementId);
  const host = hosts.get(elementId);
  if (host) {
    hosts.delete(elementId);
    host.remove();
    return true;
  }
  return false;
}

/**
 * DOM 変化後などに既知の要素を再挿入する。
 * Re-inserts all known elements, typically after DOM mutations.
 * @returns {void}
 */
export function reconcileElements() {
  for (const element of elements.values()) {
    ensureElement(element);
  }
}

/**
 * ID に対応する要素データを取得する。
 * Retrieves a stored element by identifier.
 * @param {string} elementId
 * @returns {import('../common/types.js').InjectedElement | undefined}
 */
export function getElement(elementId) {
  return elements.get(elementId);
}

/**
 * 指定 ID のホスト要素を返す。
 * Retrieves the host element for a stored id.
 * @param {string} elementId
 * @returns {HTMLElement | null}
 */
export function getHost(elementId) {
  const host = hosts.get(elementId);
  return host && document.contains(host) ? host : null;
}

/**
 * ストレージを書き換えずにプレビュー内容を適用する。
 * Applies an unsaved preview to an element without mutating stored data.
 * @param {string} elementId
 * @param {Partial<import('../common/types.js').InjectedElement>} overrides
 */
export function previewElement(elementId, overrides) {
  const base = elements.get(elementId);
  if (!base) {
    return;
  }
  const host = hosts.get(elementId);
  if (!host || !document.contains(host)) {
    return;
  }
  const merged = {
    ...base,
    ...overrides,
    style: {
      ...(base.style || {}),
      ...(overrides?.style || {}),
    },
  };
  applyMetadata(host, merged);
}

/**
 * 指定 ID の要素を強調表示し、画面内へスクロールする。
 * Highlights the injected element by id.
 * @param {string} elementId
 * @returns {boolean}
 */
export function focusElement(elementId) {
  const host = hosts.get(elementId);
  if (!host || !document.contains(host)) {
    return false;
  }
  host.scrollIntoView({ behavior: 'smooth', block: 'center' });
  flashHighlight(host);
  return true;
}

/**
 * すべての保持要素を配列で返す。
 * Returns all known elements.
 * @returns {import('../common/types.js').InjectedElement[]}
 */
export function listElements() {
  return Array.from(elements.values());
}

/**
 * Shadow DOM を備えたホストノードを生成する。
 * Creates a host node with shadow DOM.
 * @param {import('../common/types.js').InjectedElement} element
 * @returns {HTMLElement}
 */
function createHost(element) {
  const host = document.createElement('span');
  host.className = HOST_CLASS;
  host.setAttribute(HOST_ATTRIBUTE, element.id);
  host.part = 'page-augmentor-host';
  const shadowRoot = host.attachShadow({ mode: 'open' });
  const style = document.createElement('style');
  style.textContent = `
    :host {
      all: initial;
      display: inline-block;
      max-width: max-content;
    }
    .${NODE_CLASS} {
      pointer-events: auto;
      font-family: inherit;
    }
    button.${NODE_CLASS} {
      display: inline-flex;
      align-items: center;
      justify-content: center;
      padding: 0.5rem 1rem;
      border-radius: 0.5rem;
      background-color: #1b84ff;
      color: #fff;
      border: none;
      cursor: pointer;
      font-size: 0.95rem;
      text-decoration: none;
      transition: transform 0.15s ease, box-shadow 0.15s ease;
      box-shadow: 0 2px 4px rgba(0, 0, 0, 0.12);
    }
    button.${NODE_CLASS}:hover {
      transform: translateY(-1px);
      box-shadow: 0 4px 8px rgba(0, 0, 0, 0.18);
    }
    button.${NODE_CLASS}:focus-visible {
      outline: 2px solid #1b84ff;
      outline-offset: 2px;
    }
    a.${NODE_CLASS} {
      color: #2563eb;
      text-decoration: underline;
      cursor: pointer;
    }
    .${NODE_CLASS}.tooltip {
      position: relative;
      display: inline-flex;
      align-items: center;
      justify-content: center;
      gap: 0.35rem;
      cursor: help;
      font-family: inherit;
    }
    .${NODE_CLASS}.tooltip[data-persistent='true'] {
      cursor: default;
    }
    .${NODE_CLASS}.tooltip:focus {
      outline: none;
    }
    .tooltip-trigger {
      display: inline-flex;
      align-items: center;
      justify-content: center;
      width: 1.5rem;
      height: 1.5rem;
      border-radius: 9999px;
      background-color: #2563eb;
      color: #ffffff;
      font-size: 0.95rem;
      font-weight: 600;
      box-shadow: 0 2px 4px rgba(15, 23, 42, 0.18);
      user-select: none;
    }
    .tooltip-bubble {
      position: absolute;
      z-index: 10;
      max-width: 240px;
      min-width: max-content;
      padding: 0.45rem 0.75rem;
      border-radius: 0.75rem;
      background-color: #111827;
      color: #f8fafc;
      font-size: 0.85rem;
      line-height: 1.4;
      box-shadow: 0 12px 30px rgba(15, 23, 42, 0.22);
      opacity: 0;
      pointer-events: none;
      transform: var(--tooltip-hidden-transform, translate3d(-50%, 6px, 0));
      transition: opacity 0.16s ease, transform 0.16s ease;
      white-space: pre-wrap;
    }
    .${NODE_CLASS}.tooltip[data-persistent='true'] .tooltip-bubble {
      opacity: 1;
      pointer-events: auto;
      transform: var(--tooltip-visible-transform, translate3d(-50%, 0, 0));
    }
    .${NODE_CLASS}.tooltip[data-persistent='false']:hover .tooltip-bubble,
    .${NODE_CLASS}.tooltip[data-persistent='false']:focus-within .tooltip-bubble {
      opacity: 1;
      pointer-events: auto;
      transform: var(--tooltip-visible-transform, translate3d(-50%, 0, 0));
    }
    .${NODE_CLASS}.tooltip[data-position='top'] .tooltip-bubble {
      bottom: calc(100% + 8px);
      left: 50%;
      --tooltip-hidden-transform: translate3d(-50%, 6px, 0);
      --tooltip-visible-transform: translate3d(-50%, 0, 0);
    }
    .${NODE_CLASS}.tooltip[data-position='bottom'] .tooltip-bubble {
      top: calc(100% + 8px);
      left: 50%;
      --tooltip-hidden-transform: translate3d(-50%, -6px, 0);
      --tooltip-visible-transform: translate3d(-50%, 0, 0);
    }
    .${NODE_CLASS}.tooltip[data-position='left'] .tooltip-bubble {
      right: calc(100% + 8px);
      top: 50%;
      --tooltip-hidden-transform: translate3d(6px, -50%, 0);
      --tooltip-visible-transform: translate3d(0, -50%, 0);
    }
    .${NODE_CLASS}.tooltip[data-position='right'] .tooltip-bubble {
      left: calc(100% + 8px);
      top: 50%;
      --tooltip-hidden-transform: translate3d(-6px, -50%, 0);
      --tooltip-visible-transform: translate3d(0, -50%, 0);
    }
    .flash-outline {
      animation: flash-outline 1.1s ease-out forwards;
    }
    @keyframes flash-outline {
      0% {
        box-shadow: 0 0 0 0 rgba(27, 132, 255, 0.7);
      }
      100% {
        box-shadow: 0 0 0 12px rgba(27, 132, 255, 0);
      }
    }
  `;
  shadowRoot.appendChild(style);
  const node = createNodeForType(element.type);
  shadowRoot.appendChild(node);
  hydrateNode(node, element);
  const styleTarget = getStyleTarget(node);
  applyStyle(styleTarget, element.style);
  return host;
}

/**
 * テキストやスタイルなどのメタデータをホストへ適用する。
 * Applies metadata (text, href, style) to an existing host.
 * @param {HTMLElement} host
 * @param {import('../common/types.js').InjectedElement} element
 */
function applyMetadata(host, element) {
  const shadow = host.shadowRoot;
  if (!shadow) {
    return;
  }
  let node = shadow.querySelector(`.${NODE_CLASS}`);
  if (!(node instanceof HTMLElement) || node.dataset.nodeType !== element.type) {
    const replacement = createNodeForType(element.type);
    if (node) {
      shadow.replaceChild(replacement, node);
    } else {
      shadow.appendChild(replacement);
    }
    node = replacement;
  }
  hydrateNode(node, element);
  const styleTarget = getStyleTarget(node);
  applyStyle(styleTarget, element.style);
}

/**
 * 要素タイプに応じた DOM ノードを生成する。
 * Creates an element that matches the requested type.
 * @param {'button' | 'link' | 'tooltip' | 'area'} type
 * @returns {HTMLElement}
 */
function createNodeForType(type) {
  if (type === 'link') {
    return document.createElement('a');
  }
  if (type === 'tooltip') {
    return createTooltipNode();
  }
  if (type === 'area') {
    return document.createElement('div');
  }
  const button = document.createElement('button');
  button.type = 'button';
  return button;
}

/**
 * メタデータに基づきテキスト・振る舞い・属性を適用する。
 * Applies text, behaviors, and attributes for the provided element metadata.
 * @param {HTMLElement} node
 * @param {import('../common/types.js').InjectedElement} element
 */
function hydrateNode(node, element) {
  if (!(node instanceof HTMLElement)) {
    return;
  }
  if (element.type === 'link' && node instanceof HTMLAnchorElement) {
    applyBaseAppearance(node, 'link');
    node.textContent = element.text;
    const sanitized = sanitizeUrl(element.href || '');
    if (sanitized) {
      node.setAttribute('href', sanitized);
      node.setAttribute('rel', 'noopener noreferrer');
      node.setAttribute('target', '_blank');
    } else {
      node.removeAttribute('href');
    }
    delete node.dataset.href;
    delete node.dataset.actionSelector;
    node.onclick = null;
    node.removeAttribute('aria-describedby');
  } else if (element.type === 'button' && node instanceof HTMLButtonElement) {
    applyBaseAppearance(node, 'button');
    node.textContent = element.text;
    applyButtonBehavior(node, element.href, element.actionSelector, element.actionFlow);
  } else if (element.type === 'tooltip') {
    applyTooltipAppearance(node);
    const bubble = node.querySelector('.tooltip-bubble');
    if (bubble instanceof HTMLElement) {
      bubble.textContent = element.text || '';
      bubble.setAttribute('role', 'tooltip');
      const bubbleId = `page-augmentor-tooltip-${element.id}`;
      bubble.id = bubbleId;
      node.setAttribute('aria-describedby', bubbleId);
    }
    const trigger = node.querySelector('.tooltip-trigger');
    if (trigger instanceof HTMLElement) {
      trigger.textContent = 'ⓘ';
      trigger.setAttribute('aria-hidden', 'true');
    }
    const normalizedPosition = normalizeTooltipPosition(element.tooltipPosition);
    configureTooltipPosition(node, bubble, normalizedPosition);
    const persistent = element.tooltipPersistent ? 'true' : 'false';
    node.dataset.persistent = persistent;
    node.setAttribute('data-persistent', persistent);
    node.setAttribute('role', 'group');
    node.tabIndex = 0;
    node.setAttribute('aria-label', element.text || 'tooltip');
  } else if (element.type === 'area') {
    applyBaseAppearance(node, 'area');
    node.textContent = element.text || '';
    delete node.dataset.href;
    delete node.dataset.actionSelector;
    node.onclick = null;
<<<<<<< HEAD
=======
    return;
  }
  node.onclick = async (event) => {
    event.preventDefault();
    event.stopPropagation();
    let handled = false;
    if (parsedFlow) {
      try {
        handled = await executeActionFlow(node, parsedFlow);
      } catch (error) {
        console.error('[PageAugmentor] Failed to execute flow', error);
      }
    }
    if (handled) {
      return;
    }
    if (selector) {
      const target = resolveSelector(selector);
      if (target) {
        const triggered = forwardClick(target);
        if (!triggered) {
          if (sanitized) {
            window.open(sanitized, '_blank', 'noopener');
          } else if (typeof target.click === 'function') {
            try {
              target.click();
            } catch (clickError) {
              console.warn('[PageAugmentor] Native click fallback failed', clickError);
            }
          }
        }
        return;
      }
    }
    if (sanitized) {
      window.open(sanitized, '_blank', 'noopener');
    }
  };
}

const FLOW_SELF_SELECTOR = ':self';
const FLOW_MAX_RUNTIME_MS = 10000;
const FLOW_MAX_DEPTH = 8;

/**
 * @typedef {Object} FlowExecutionContext
 * @property {HTMLElement} root
 * @property {Document} document
 * @property {boolean} performed
 * @property {number} startTime
 */

/**
 * 設定されたアクションフローを順次実行する。
 * Executes the configured action flow.
 * @param {HTMLElement} node
 * @param {FlowDefinition} definition
 * @returns {Promise<boolean>}
 */
async function executeActionFlow(node, definition) {
  if (!definition || !Array.isArray(definition.steps) || definition.steps.length === 0) {
    return false;
  }
  /** @type {FlowExecutionContext} */
  const context = {
    root: node,
    document: node.ownerDocument || document,
    performed: false,
    startTime: Date.now(),
  };
  await runFlowSteps(definition.steps, context, 0);
  return context.performed;
}

/**
 * フローステップを順番に実行する。
 * Executes a list of flow steps sequentially.
 * @param {FlowStep[]} steps
 * @param {FlowExecutionContext} context
 * @param {number} depth
 */
async function runFlowSteps(steps, context, depth) {
  if (!Array.isArray(steps) || steps.length === 0) {
    return;
  }
  if (depth > FLOW_MAX_DEPTH) {
    throw new Error('Flow exceeded maximum nesting depth.');
  }
  for (const step of steps) {
    await runFlowStep(step, context, depth);
    enforceRuntimeLimit(context);
  }
}

/**
 * 単一のフローステップを実行する。
 * Executes a single flow step.
 * @param {FlowStep} step
 * @param {FlowExecutionContext} context
 * @param {number} depth
 */
async function runFlowStep(step, context, depth) {
  if (!step) {
    return;
  }
  switch (step.type) {
    case 'click': {
      let targets = [];
      if (step.all) {
        targets = resolveFlowElements(step.selector, context);
      } else {
        const single = resolveFlowElement(step.selector, context);
        if (single) {
          targets = [single];
        }
      }
      if (targets.length === 0) {
        break;
      }
      targets.forEach((target) => {
        const triggered = forwardClick(target);
        if (!triggered && typeof target.click === 'function') {
          try {
            target.click();
          } catch (error) {
            console.warn('[PageAugmentor] Flow click fallback failed', error);
          }
        }
      });
      context.performed = true;
      break;
    }
    case 'wait': {
      await delay(step.ms);
      break;
    }
    case 'input': {
      const target = resolveFlowElement(step.selector, context);
      if (target) {
        if (applyInputValue(target, step.value)) {
          context.performed = true;
        }
      }
      break;
    }
    case 'navigate': {
      const sanitized = sanitizeUrl(step.url);
      if (sanitized) {
        const target = step.target || '_blank';
        window.open(sanitized, target, 'noopener');
        context.performed = true;
      }
      break;
    }
    case 'log': {
      console.info('[PageAugmentor][Flow]', step.message);
      break;
    }
    case 'if': {
      const outcome = evaluateFlowCondition(step.condition, context);
      await runFlowSteps(outcome ? step.thenSteps : step.elseSteps, context, depth + 1);
      break;
    }
    case 'while': {
      let iterations = 0;
      while (iterations < step.maxIterations && evaluateFlowCondition(step.condition, context)) {
        iterations += 1;
        await runFlowSteps(step.bodySteps, context, depth + 1);
        enforceRuntimeLimit(context);
      }
      break;
    }
    default:
      break;
  }
}

/**
 * フロー実行が制限時間を超えないようにチェックする。
 * Ensures flow execution stays within the runtime budget.
 * @param {FlowExecutionContext} context
 */
function enforceRuntimeLimit(context) {
  if (Date.now() - context.startTime > FLOW_MAX_RUNTIME_MS) {
    throw new Error('Flow execution exceeded the time limit.');
  }
}

/**
 * フロー用セレクターで最初に一致した要素を返す。
 * Resolves the first matching element for a flow selector.
 * @param {string} selector
 * @param {FlowExecutionContext} context
 * @returns {Element | null}
 */
function resolveFlowElement(selector, context) {
  const [element] = resolveFlowElements(selector, context);
  return element || null;
}

/**
 * フロー用セレクターで一致した要素をすべて返す。
 * Resolves all matching elements for a flow selector.
 * @param {string} selector
 * @param {FlowExecutionContext} context
 * @returns {Element[]}
 */
function resolveFlowElements(selector, context) {
  if (!selector) {
    return [];
  }
  if (selector === FLOW_SELF_SELECTOR) {
    return context.root ? [context.root] : [];
  }
  try {
    return Array.from((context.document || document).querySelectorAll(selector));
  } catch (error) {
    console.warn('[PageAugmentor] Invalid flow selector', selector, error);
    return [];
  }
  switch (step.type) {
    case 'click': {
      let targets = [];
      if (step.all) {
        targets = resolveFlowElements(step.selector, context);
      } else {
        const single = resolveFlowElement(step.selector, context);
        if (single) {
          targets = [single];
        }
      }
      if (targets.length === 0) {
        break;
      }
      targets.forEach((target) => {
        const triggered = forwardClick(target);
        if (!triggered && typeof target.click === 'function') {
          try {
            target.click();
          } catch (error) {
            console.warn('[PageAugmentor] Flow click fallback failed', error);
          }
        }
      });
      context.performed = true;
      break;
    }
    case 'wait': {
      await delay(step.ms);
      break;
    }
    case 'input': {
      const target = resolveFlowElement(step.selector, context);
      if (target) {
        if (applyInputValue(target, step.value)) {
          context.performed = true;
        }
      }
      break;
    }
    case 'navigate': {
      const sanitized = sanitizeUrl(step.url);
      if (sanitized) {
        const target = step.target || '_blank';
        window.open(sanitized, target, 'noopener');
        context.performed = true;
      }
      break;
    }
    case 'log': {
      console.info('[PageAugmentor][Flow]', step.message);
      break;
    }
    case 'if': {
      const outcome = evaluateFlowCondition(step.condition, context);
      await runFlowSteps(outcome ? step.thenSteps : step.elseSteps, context, depth + 1);
      break;
    }
    case 'while': {
      let iterations = 0;
      while (iterations < step.maxIterations && evaluateFlowCondition(step.condition, context)) {
        iterations += 1;
        await runFlowSteps(step.bodySteps, context, depth + 1);
        enforceRuntimeLimit(context);
      }
      break;
    }
    default:
      break;
  }
}

/**
 * Ensures flow execution stays within the runtime budget.
 * @param {FlowExecutionContext} context
 */
function enforceRuntimeLimit(context) {
  if (Date.now() - context.startTime > FLOW_MAX_RUNTIME_MS) {
    throw new Error('Flow execution exceeded the time limit.');
  }
}

/**
 * Resolves the first matching element for a flow selector.
 * @param {string} selector
 * @param {FlowExecutionContext} context
 * @returns {Element | null}
 */
function resolveFlowElement(selector, context) {
  const [element] = resolveFlowElements(selector, context);
  return element || null;
}

/**
 * Resolves all matching elements for a flow selector.
 * @param {string} selector
 * @param {FlowExecutionContext} context
 * @returns {Element[]}
 */
function resolveFlowElements(selector, context) {
  if (!selector) {
    return [];
  }
  if (selector === FLOW_SELF_SELECTOR) {
    return context.root ? [context.root] : [];
  }
  try {
    return Array.from((context.document || document).querySelectorAll(selector));
  } catch (error) {
    console.warn('[PageAugmentor] Invalid flow selector', selector, error);
    return [];
  }
}

/**
 * Applies a value to an input-like element.
 * @param {Element} element
 * @param {string} value
 * @returns {boolean}
 */
function applyInputValue(element, value) {
  if (element instanceof HTMLInputElement || element instanceof HTMLTextAreaElement) {
    element.focus({ preventScroll: true });
    element.value = value;
    element.dispatchEvent(new InputEvent('input', { bubbles: true, cancelable: true }));
    element.dispatchEvent(new Event('change', { bubbles: true }));
    return true;
  }
  if (element instanceof HTMLElement && element.isContentEditable) {
    element.focus({ preventScroll: true });
    element.textContent = value;
    element.dispatchEvent(new InputEvent('input', { bubbles: true, cancelable: true }));
    element.dispatchEvent(new Event('change', { bubbles: true }));
    return true;
  }
  return false;
}

/**
 * Evaluates a flow condition.
 * @param {FlowCondition} condition
 * @param {FlowExecutionContext} context
 * @returns {boolean}
 */
function evaluateFlowCondition(condition, context) {
  if (!condition) {
    return false;
  }
  switch (condition.kind) {
    case 'exists':
      return Boolean(resolveFlowElement(condition.selector, context));
    case 'not':
      return !evaluateFlowCondition(condition.operand, context);
    case 'textContains': {
      const target = resolveFlowElement(condition.selector, context);
      if (!target) {
        return false;
      }
      const text = (target.textContent || '').toLowerCase();
      return text.includes(condition.value.toLowerCase());
    }
    case 'attributeEquals': {
      const target = resolveFlowElement(condition.selector, context);
      if (!target) {
        return false;
      }
      return target.getAttribute(condition.name) === condition.value;
    }
    default:
      return false;
  }
}

/**
 * Waits for the requested duration.
 * @param {number} ms
 * @returns {Promise<void>}
 */
function delay(ms) {
  const duration = Number.isFinite(ms) && ms > 0 ? ms : 0;
  return new Promise((resolve) => setTimeout(resolve, duration));
}

/**
 * 入力要素または編集可能要素に値を入力する。
 * Applies a value to an input-like element.
 * @param {Element} element
 * @param {string} value
 * @returns {boolean}
 */
function applyInputValue(element, value) {
  if (element instanceof HTMLInputElement || element instanceof HTMLTextAreaElement) {
    element.focus({ preventScroll: true });
    element.value = value;
    element.dispatchEvent(new InputEvent('input', { bubbles: true, cancelable: true }));
    element.dispatchEvent(new Event('change', { bubbles: true }));
    return true;
  }
  if (element instanceof HTMLElement && element.isContentEditable) {
    element.focus({ preventScroll: true });
    element.textContent = value;
    element.dispatchEvent(new InputEvent('input', { bubbles: true, cancelable: true }));
    element.dispatchEvent(new Event('change', { bubbles: true }));
    return true;
>>>>>>> 432bf8bc
  }
}

/**
 * トリガーとバブルを含むツールチップ要素を生成する。
 * Creates a tooltip container with trigger and bubble nodes.
 * @returns {HTMLElement}
 */
function createTooltipNode() {
  const container = document.createElement('div');
  applyTooltipAppearance(container);
  return container;
}

/**
 * ツールチップに必要なマークアップと属性を整える。
 * Ensures tooltip markup and baseline attributes exist on the provided node.
 * @param {HTMLElement} node
 */
function applyTooltipAppearance(node) {
  if (!(node instanceof HTMLElement)) {
    return;
  }
  node.className = `${NODE_CLASS} tooltip`;
  node.dataset.nodeType = 'tooltip';
  if (!TOOLTIP_POSITIONS.has(node.dataset.position || '')) {
    node.dataset.position = 'top';
  }
  if (node.dataset.persistent !== 'true' && node.dataset.persistent !== 'false') {
    node.dataset.persistent = 'false';
  }
  node.setAttribute('data-position', node.dataset.position);
  node.setAttribute('data-persistent', node.dataset.persistent);
  node.setAttribute('role', 'group');
  node.tabIndex = 0;

  let trigger = node.querySelector('.tooltip-trigger');
  if (!(trigger instanceof HTMLElement)) {
    trigger = document.createElement('span');
    trigger.className = 'tooltip-trigger';
    node.insertBefore(trigger, node.firstChild);
  }
  trigger.textContent = 'ⓘ';
  trigger.setAttribute('aria-hidden', 'true');

  let bubble = node.querySelector('.tooltip-bubble');
  if (!(bubble instanceof HTMLElement)) {
    bubble = document.createElement('div');
    bubble.className = 'tooltip-bubble';
    node.appendChild(bubble);
  }
  bubble.setAttribute('role', 'tooltip');
}

/**
 * ツールチップ位置に応じて属性とスタイルを更新する。
 * Updates data attributes and inline adjustments for tooltip placement.
 * @param {HTMLElement} container
 * @param {Element | null} bubble
 * @param {'top' | 'right' | 'bottom' | 'left'} position
 */
function configureTooltipPosition(container, bubble, position) {
  const normalized = normalizeTooltipPosition(position);
  container.dataset.position = normalized;
  container.setAttribute('data-position', normalized);
  if (bubble instanceof HTMLElement) {
    bubble.style.top = '';
    bubble.style.bottom = '';
    bubble.style.left = '';
    bubble.style.right = '';
    bubble.style.removeProperty('--tooltip-hidden-transform');
    bubble.style.removeProperty('--tooltip-visible-transform');
  }
}

/**
 * スタイル上書きの適用先となる DOM ノードを決定する。
 * Determines which DOM node should receive style overrides.
 * @param {HTMLElement} node
 * @returns {HTMLElement | null}
 */
function getStyleTarget(node) {
  if (!(node instanceof HTMLElement)) {
    return null;
  }
  if (node.dataset.nodeType === 'tooltip') {
    const bubble = node.querySelector('.tooltip-bubble');
    if (bubble instanceof HTMLElement) {
      return bubble;
    }
  }
  return node;
}

/**
 * ツールチップの位置指定を正規化する。
 * Normalizes tooltip placement values.
 * @param {string | undefined} position
 * @returns {'top' | 'right' | 'bottom' | 'left'}
 */
function normalizeTooltipPosition(position) {
  if (position && TOOLTIP_POSITIONS.has(position)) {
    return /** @type {'top' | 'right' | 'bottom' | 'left'} */ (position);
  }
  return 'top';
}

/**
 * 保存されたセレクターと挿入位置に従ってホストを挿入する。
 * Attempts to insert a host using the stored selector and position.
 * @param {HTMLElement} host
 * @param {import('../common/types.js').InjectedElement} element
 * @returns {boolean}
 */
function insertHost(host, element) {
  const target = resolveSelector(element.selector);
  if (!target) {
    return false;
  }
  switch (element.position) {
    case 'append':
      target.appendChild(host);
      break;
    case 'prepend':
      target.insertBefore(host, target.firstChild);
      break;
    case 'before':
      if (!target.parentElement) {
        return false;
      }
      target.parentElement.insertBefore(host, target);
      break;
    case 'after':
      if (!target.parentElement) {
        return false;
      }
      target.parentElement.insertBefore(host, target.nextSibling);
      break;
    default:
      target.appendChild(host);
  }
  return true;
}

/**
 * ボタン要素にナビゲーションや委譲クリックなどの挙動を設定する。
 * Configures optional click navigation or delegated actions for button elements.
 * @param {HTMLButtonElement} node
 * @param {string | undefined} href
 * @param {string | undefined} actionSelector
 * @param {string | undefined} actionFlow
 */
function applyButtonBehavior(node, href, actionSelector, actionFlow) {
  if (!(node instanceof HTMLButtonElement)) {
    return;
  }
  const sanitized = sanitizeUrl(href || '');
  const selector = typeof actionSelector === 'string' ? actionSelector.trim() : '';
  const flowSource = typeof actionFlow === 'string' ? actionFlow.trim() : '';
  let parsedFlow = null;
  if (flowSource) {
    const { definition, error } = parseActionFlowDefinition(flowSource);
    if (error) {
      console.warn('[PageAugmentor] Ignoring invalid action flow:', error);
    } else if (definition) {
      parsedFlow = definition;
      if (selector) {
        parsedFlow = {
          steps: [...definition.steps, { type: 'click', selector, all: false }],
          stepCount: definition.stepCount + 1,
        };
      }
    }
  }
  if (sanitized) {
    node.dataset.href = sanitized;
  } else {
    delete node.dataset.href;
  }
  if (selector) {
    node.dataset.actionSelector = selector;
  } else {
    delete node.dataset.actionSelector;
  }
  if (parsedFlow) {
    node.dataset.actionFlow = String(parsedFlow.stepCount);
  } else {
    delete node.dataset.actionFlow;
  }
  if (!parsedFlow && !selector && !sanitized) {
    node.onclick = null;
    return;
  }
  node.onclick = async (event) => {
    event.preventDefault();
    event.stopPropagation();
    let handled = false;
    if (parsedFlow) {
      try {
        handled = await executeActionFlow(node, parsedFlow);
      } catch (error) {
        console.error('[PageAugmentor] Failed to execute flow', error);
      }
    }
    if (handled) {
      return;
    }
    if (selector) {
      const target = resolveSelector(selector);
      if (target) {
        const triggered = forwardClick(target);
        if (!triggered) {
          if (sanitized) {
            window.open(sanitized, '_blank', 'noopener');
          } else if (typeof target.click === 'function') {
            try {
              target.click();
            } catch (clickError) {
              console.warn('[PageAugmentor] Native click fallback failed', clickError);
            }
          }
        }
        return;
      }
    }
    if (sanitized) {
      window.open(sanitized, '_blank', 'noopener');
    }
  };
}

const FLOW_SELF_SELECTOR = ':self';
const FLOW_MAX_RUNTIME_MS = 10000;
const FLOW_MAX_DEPTH = 8;

/**
 * @typedef {Object} FlowExecutionContext
 * @property {HTMLElement} root
 * @property {Document} document
 * @property {boolean} performed
 * @property {number} startTime
 */

/**
 * 設定されたアクションフローを順次実行する。
 * Executes the configured action flow.
 * @param {HTMLElement} node
 * @param {FlowDefinition} definition
 * @returns {Promise<boolean>}
 */
async function executeActionFlow(node, definition) {
  if (!definition || !Array.isArray(definition.steps) || definition.steps.length === 0) {
    return false;
  }
  /** @type {FlowExecutionContext} */
  const context = {
    root: node,
    document: node.ownerDocument || document,
    performed: false,
    startTime: Date.now(),
  };
  await runFlowSteps(definition.steps, context, 0);
  return context.performed;
}

/**
 * フローステップを順番に実行する。
 * Executes a list of flow steps sequentially.
 * @param {FlowStep[]} steps
 * @param {FlowExecutionContext} context
 * @param {number} depth
 */
async function runFlowSteps(steps, context, depth) {
  if (!Array.isArray(steps) || steps.length === 0) {
    return;
  }
  if (depth > FLOW_MAX_DEPTH) {
    throw new Error('Flow exceeded maximum nesting depth.');
  }
  for (const step of steps) {
    await runFlowStep(step, context, depth);
    enforceRuntimeLimit(context);
  }
}

/**
 * 単一のフローステップを実行する。
 * Executes a single flow step.
 * @param {FlowStep} step
 * @param {FlowExecutionContext} context
 * @param {number} depth
 */
async function runFlowStep(step, context, depth) {
  if (!step) {
    return;
  }
  switch (step.type) {
    case 'click': {
      let targets = [];
      if (step.all) {
        targets = resolveFlowElements(step.selector, context);
      } else {
        const single = resolveFlowElement(step.selector, context);
        if (single) {
          targets = [single];
        }
      }
      if (targets.length === 0) {
        break;
      }
      targets.forEach((target) => {
        const triggered = forwardClick(target);
        if (!triggered && typeof target.click === 'function') {
          try {
            target.click();
          } catch (error) {
            console.warn('[PageAugmentor] Flow click fallback failed', error);
          }
        }
      });
      context.performed = true;
      break;
    }
    case 'wait': {
      await delay(step.ms);
      break;
    }
    case 'input': {
      const target = resolveFlowElement(step.selector, context);
      if (target) {
        if (applyInputValue(target, step.value)) {
          context.performed = true;
        }
      }
      break;
    }
    case 'navigate': {
      const sanitized = sanitizeUrl(step.url);
      if (sanitized) {
        const target = step.target || '_blank';
        window.open(sanitized, target, 'noopener');
        context.performed = true;
      }
      break;
    }
    case 'log': {
      console.info('[PageAugmentor][Flow]', step.message);
      break;
    }
    case 'if': {
      const outcome = evaluateFlowCondition(step.condition, context);
      await runFlowSteps(outcome ? step.thenSteps : step.elseSteps, context, depth + 1);
      break;
    }
    case 'while': {
      let iterations = 0;
      while (iterations < step.maxIterations && evaluateFlowCondition(step.condition, context)) {
        iterations += 1;
        await runFlowSteps(step.bodySteps, context, depth + 1);
        enforceRuntimeLimit(context);
      }
      break;
    }
    default:
      break;
  }
}

/**
 * フロー実行が制限時間を超えないようにチェックする。
 * Ensures flow execution stays within the runtime budget.
 * @param {FlowExecutionContext} context
 */
function enforceRuntimeLimit(context) {
  if (Date.now() - context.startTime > FLOW_MAX_RUNTIME_MS) {
    throw new Error('Flow execution exceeded the time limit.');
  }
}

/**
 * フロー用セレクターで最初に一致した要素を返す。
 * Resolves the first matching element for a flow selector.
 * @param {string} selector
 * @param {FlowExecutionContext} context
 * @returns {Element | null}
 */
function resolveFlowElement(selector, context) {
  const [element] = resolveFlowElements(selector, context);
  return element || null;
}

/**
 * フロー用セレクターで一致した要素をすべて返す。
 * Resolves all matching elements for a flow selector.
 * @param {string} selector
 * @param {FlowExecutionContext} context
 * @returns {Element[]}
 */
function resolveFlowElements(selector, context) {
  if (!selector) {
    return [];
  }
  if (selector === FLOW_SELF_SELECTOR) {
    return context.root ? [context.root] : [];
  }
  try {
    return Array.from((context.document || document).querySelectorAll(selector));
  } catch (error) {
    console.warn('[PageAugmentor] Invalid flow selector', selector, error);
    return [];
  }
}

/**
 * 入力要素または編集可能要素に値を入力する。
 * Applies a value to an input-like element.
 * @param {Element} element
 * @param {string} value
 * @returns {boolean}
 */
function applyInputValue(element, value) {
  if (element instanceof HTMLInputElement || element instanceof HTMLTextAreaElement) {
    element.focus({ preventScroll: true });
    element.value = value;
    element.dispatchEvent(new InputEvent('input', { bubbles: true, cancelable: true }));
    element.dispatchEvent(new Event('change', { bubbles: true }));
    return true;
  }
  if (element instanceof HTMLElement && element.isContentEditable) {
    element.focus({ preventScroll: true });
    element.textContent = value;
    element.dispatchEvent(new InputEvent('input', { bubbles: true, cancelable: true }));
    element.dispatchEvent(new Event('change', { bubbles: true }));
    return true;
  }
  return false;
}

/**
 * フロー条件を評価して真偽を返す。
 * Evaluates a flow condition.
 * @param {FlowCondition} condition
 * @param {FlowExecutionContext} context
 * @returns {boolean}
 */
function evaluateFlowCondition(condition, context) {
  if (!condition) {
    return false;
  }
  switch (condition.kind) {
    case 'exists':
      return Boolean(resolveFlowElement(condition.selector, context));
    case 'not':
      return !evaluateFlowCondition(condition.operand, context);
    case 'textContains': {
      const target = resolveFlowElement(condition.selector, context);
      if (!target) {
        return false;
      }
      const text = (target.textContent || '').toLowerCase();
      return text.includes(condition.value.toLowerCase());
    }
    case 'attributeEquals': {
      const target = resolveFlowElement(condition.selector, context);
      if (!target) {
        return false;
      }
      return target.getAttribute(condition.name) === condition.value;
    }
    default:
      return false;
  }
}

/**
 * 指定ミリ秒分の待機を行う。
 * Waits for the requested duration.
 * @param {number} ms
 * @returns {Promise<void>}
 */
function delay(ms) {
  const duration = Number.isFinite(ms) && ms > 0 ? ms : 0;
  return new Promise((resolve) => setTimeout(resolve, duration));
}

/**
 * 指定要素に対してポインタークリックを擬似的に発火させる。
 * Attempts to emulate a pointer click on the provided element.
 * @param {Element} target
 * @returns {boolean} whether any event dispatch succeeded
 */
function forwardClick(target) {
  if (!(target instanceof Element)) {
    return false;
  }
  const rect = target.getBoundingClientRect();
  const clientX = rect.left + rect.width / 2;
  const clientY = rect.top + rect.height / 2;
  const baseInit = {
    bubbles: true,
    cancelable: true,
    view: window,
    button: 0,
    clientX,
    clientY,
  };
  const pointerInit = {
    ...baseInit,
    pointerType: 'mouse',
    isPrimary: true,
  };
  let triggered = false;
  const dispatch = (factory) => {
    try {
      const event = factory();
      target.dispatchEvent(event);
      triggered = true;
    } catch (error) {
      // ignore failures and continue with other events
    }
  };
  if (typeof PointerEvent === 'function') {
    dispatch(() => new PointerEvent('pointerdown', pointerInit));
  }
  dispatch(() => new MouseEvent('mousedown', baseInit));
  if (typeof PointerEvent === 'function') {
    dispatch(() => new PointerEvent('pointerup', pointerInit));
  }
  dispatch(() => new MouseEvent('mouseup', baseInit));
  dispatch(() => new MouseEvent('click', baseInit));
  if (typeof target.click === 'function') {
    try {
      target.click();
      triggered = true;
    } catch (error) {
      // ignore failures when invoking click directly
    }
  }
  return triggered;
}

/**
 * 許可されたスタイルキーのみをノードへ適用する。
 * Applies user-provided styles from the whitelist to the node.
 * @param {HTMLElement | null} node
 * @param {import('../common/types.js').InjectedElementStyle | undefined} style
 */
function applyStyle(node, style) {
  if (!(node instanceof HTMLElement)) {
    return;
  }
  const whitelist = style || {};
  ALLOWED_STYLE_KEYS.forEach((key) => {
    const value = whitelist[key];
    if (typeof value === 'string' && value.trim() !== '') {
      node.style[key] = value.trim();
    } else {
      node.style.removeProperty(kebabCase(key));
    }
  });
}

/**
 * 要素タイプごとの基本スタイルを適用する。
 * Applies baseline styling for the element type.
 * @param {HTMLElement} node
 * @param {'button' | 'link' | 'area'} type
 */
function applyBaseAppearance(node, type) {
  node.className = NODE_CLASS;
  node.dataset.nodeType = type;
  node.removeAttribute('style');
  node.style.fontFamily = 'inherit';
  if (type === 'area') {
    node.style.display = 'block';
    node.style.boxSizing = 'border-box';
    node.style.minHeight = '80px';
    node.style.padding = '16px';
    node.style.borderRadius = '14px';
    node.style.backgroundColor = 'rgba(37, 99, 235, 0.12)';
    node.style.border = '1px dashed rgba(37, 99, 235, 0.4)';
    node.style.position = 'relative';
    node.style.color = '#0f172a';
    node.style.lineHeight = '1.5';
    node.style.cursor = 'default';
    return;
  }
  if (type === 'link') {
    node.removeAttribute('type');
    node.style.display = 'inline';
    node.style.color = '#2563eb';
    node.style.textDecoration = 'underline';
    node.style.backgroundColor = 'transparent';
    node.style.padding = '0.5rem 1rem';
    node.style.lineHeight = 'inherit';
    node.style.border = 'none';
    node.style.cursor = 'pointer';
    if (node instanceof HTMLAnchorElement) {
      node.setAttribute('role', 'link');
    }
  } else {
    if (node instanceof HTMLButtonElement) {
      node.type = 'button';
    }
    node.style.display = 'inline-flex';
    node.style.alignItems = 'center';
    node.style.justifyContent = 'center';
    node.style.padding = '0.5rem 1rem';
    node.style.borderRadius = '8px';
    node.style.backgroundColor = '#1b84ff';
    node.style.color = '#ffffff';
    node.style.fontSize = '16px';
    node.style.fontWeight = '600';
    node.style.lineHeight = '1.2';
    node.style.border = 'none';
    node.style.textDecoration = 'none';
    node.style.boxShadow = '0 2px 4px rgba(0, 0, 0, 0.12)';
    node.style.cursor = 'pointer';
  }
}

/**
 * camelCase のキーを kebab-case の CSS プロパティ名へ変換する。
 * Converts camelCase keys to kebab-case CSS property names.
 * @param {string} value
 * @returns {string}
 */
function kebabCase(value) {
  return value.replace(/([a-z0-9])([A-Z])/g, '$1-$2').toLowerCase();
}

/**
 * Attempts to parse and validate provided URLs.
 * @param {string} href
 * @returns {string | null}
 */
function sanitizeUrl(href) {
  if (!href) {
    return null;
  }
  try {
    const url = new URL(href, window.location.href);
    if (['http:', 'https:', 'mailto:', 'tel:'].includes(url.protocol)) {
      return url.href;
    }
    return null;
  } catch (error) {
    return null;
  }
}

/**
 * Resolves a selector safely.
 * @param {string} selector
 * @returns {Element | null}
 */
function resolveSelector(selector) {
  try {
    return document.querySelector(selector);
  } catch (error) {
    return null;
  }
}

/**
 * Plays a short highlight animation around the host element.
 * @param {HTMLElement} host
 */
function flashHighlight(host) {
  const shadow = host.shadowRoot;
  if (!shadow) {
    return;
  }
  const node = shadow.querySelector(`.${NODE_CLASS}`);
  if (!node) {
    return;
  }
  node.classList.remove('flash-outline');
  void node.offsetWidth; // force reflow
  node.classList.add('flash-outline');
}


<|MERGE_RESOLUTION|>--- conflicted
+++ resolved
@@ -1,1547 +1,1120 @@
-// DOM へ注入する要素の生成・更新・動作制御をまとめたモジュール。
-import { parseActionFlowDefinition } from '../common/flows.js';
-
-/** @typedef {import('../common/flows.js').FlowDefinition} FlowDefinition */
-/** @typedef {import('../common/flows.js').FlowCondition} FlowCondition */
-/** @typedef {import('../common/flows.js').FlowStep} FlowStep */
-
-const HOST_ATTRIBUTE = 'data-page-augmentor-id';
-const HOST_CLASS = 'page-augmentor-host';
-const NODE_CLASS = 'page-augmentor-node';
-const ALLOWED_STYLE_KEYS = new Set([
-  'position',
-  'top',
-  'right',
-  'bottom',
-  'left',
-  'color',
-  'backgroundColor',
-  'fontSize',
-  'fontWeight',
-  'lineHeight',
-  'padding',
-  'border',
-  'borderRadius',
-  'textDecoration',
-  'maxWidth',
-  'boxShadow',
-  'width',
-  'height',
-  'zIndex',
-]);
-
-const TOOLTIP_POSITIONS = new Set(['top', 'right', 'bottom', 'left']);
-
-/** @type {Map<string, import('../common/types.js').InjectedElement>} */
-const elements = new Map();
-/** @type {Map<string, HTMLElement>} */
-const hosts = new Map();
-
-/**
- * 要素を DOM 上に生成・更新して確実に表示する。
- * Ensures an element is rendered in the DOM, creating or updating it as needed.
- * @param {import('../common/types.js').InjectedElement} element
- * @returns {boolean}
- */
-export function ensureElement(element) {
-  elements.set(element.id, element);
-  let host = hosts.get(element.id);
-  if (!host || !document.contains(host)) {
-    host = createHost(element);
-    const inserted = insertHost(host, element);
-    if (!inserted) {
-      host.remove();
-      return false;
-    }
-    hosts.set(element.id, host);
-  } else {
-    applyMetadata(host, element);
-  }
-  return true;
-}
-
-/**
- * 既存要素の DOM インスタンスを更新する。
- * Updates an existing element's DOM instance.
- * @param {import('../common/types.js').InjectedElement} element
- * @returns {boolean}
- */
-export function updateElement(element) {
-  elements.set(element.id, element);
-  const host = hosts.get(element.id);
-  if (!host || !document.contains(host)) {
-    return ensureElement(element);
-  }
-  applyMetadata(host, element);
-  return true;
-}
-
-/**
- * 注入済み要素を DOM から削除する。
- * Removes an injected element from the DOM.
- * @param {string} elementId
- * @returns {boolean}
- */
-export function removeElement(elementId) {
-  elements.delete(elementId);
-  const host = hosts.get(elementId);
-  if (host) {
-    hosts.delete(elementId);
-    host.remove();
-    return true;
-  }
-  return false;
-}
-
-/**
- * DOM 変化後などに既知の要素を再挿入する。
- * Re-inserts all known elements, typically after DOM mutations.
- * @returns {void}
- */
-export function reconcileElements() {
-  for (const element of elements.values()) {
-    ensureElement(element);
-  }
-}
-
-/**
- * ID に対応する要素データを取得する。
- * Retrieves a stored element by identifier.
- * @param {string} elementId
- * @returns {import('../common/types.js').InjectedElement | undefined}
- */
-export function getElement(elementId) {
-  return elements.get(elementId);
-}
-
-/**
- * 指定 ID のホスト要素を返す。
- * Retrieves the host element for a stored id.
- * @param {string} elementId
- * @returns {HTMLElement | null}
- */
-export function getHost(elementId) {
-  const host = hosts.get(elementId);
-  return host && document.contains(host) ? host : null;
-}
-
-/**
- * ストレージを書き換えずにプレビュー内容を適用する。
- * Applies an unsaved preview to an element without mutating stored data.
- * @param {string} elementId
- * @param {Partial<import('../common/types.js').InjectedElement>} overrides
- */
-export function previewElement(elementId, overrides) {
-  const base = elements.get(elementId);
-  if (!base) {
-    return;
-  }
-  const host = hosts.get(elementId);
-  if (!host || !document.contains(host)) {
-    return;
-  }
-  const merged = {
-    ...base,
-    ...overrides,
-    style: {
-      ...(base.style || {}),
-      ...(overrides?.style || {}),
-    },
-  };
-  applyMetadata(host, merged);
-}
-
-/**
- * 指定 ID の要素を強調表示し、画面内へスクロールする。
- * Highlights the injected element by id.
- * @param {string} elementId
- * @returns {boolean}
- */
-export function focusElement(elementId) {
-  const host = hosts.get(elementId);
-  if (!host || !document.contains(host)) {
-    return false;
-  }
-  host.scrollIntoView({ behavior: 'smooth', block: 'center' });
-  flashHighlight(host);
-  return true;
-}
-
-/**
- * すべての保持要素を配列で返す。
- * Returns all known elements.
- * @returns {import('../common/types.js').InjectedElement[]}
- */
-export function listElements() {
-  return Array.from(elements.values());
-}
-
-/**
- * Shadow DOM を備えたホストノードを生成する。
- * Creates a host node with shadow DOM.
- * @param {import('../common/types.js').InjectedElement} element
- * @returns {HTMLElement}
- */
-function createHost(element) {
-  const host = document.createElement('span');
-  host.className = HOST_CLASS;
-  host.setAttribute(HOST_ATTRIBUTE, element.id);
-  host.part = 'page-augmentor-host';
-  const shadowRoot = host.attachShadow({ mode: 'open' });
-  const style = document.createElement('style');
-  style.textContent = `
-    :host {
-      all: initial;
-      display: inline-block;
-      max-width: max-content;
-    }
-    .${NODE_CLASS} {
-      pointer-events: auto;
-      font-family: inherit;
-    }
-    button.${NODE_CLASS} {
-      display: inline-flex;
-      align-items: center;
-      justify-content: center;
-      padding: 0.5rem 1rem;
-      border-radius: 0.5rem;
-      background-color: #1b84ff;
-      color: #fff;
-      border: none;
-      cursor: pointer;
-      font-size: 0.95rem;
-      text-decoration: none;
-      transition: transform 0.15s ease, box-shadow 0.15s ease;
-      box-shadow: 0 2px 4px rgba(0, 0, 0, 0.12);
-    }
-    button.${NODE_CLASS}:hover {
-      transform: translateY(-1px);
-      box-shadow: 0 4px 8px rgba(0, 0, 0, 0.18);
-    }
-    button.${NODE_CLASS}:focus-visible {
-      outline: 2px solid #1b84ff;
-      outline-offset: 2px;
-    }
-    a.${NODE_CLASS} {
-      color: #2563eb;
-      text-decoration: underline;
-      cursor: pointer;
-    }
-    .${NODE_CLASS}.tooltip {
-      position: relative;
-      display: inline-flex;
-      align-items: center;
-      justify-content: center;
-      gap: 0.35rem;
-      cursor: help;
-      font-family: inherit;
-    }
-    .${NODE_CLASS}.tooltip[data-persistent='true'] {
-      cursor: default;
-    }
-    .${NODE_CLASS}.tooltip:focus {
-      outline: none;
-    }
-    .tooltip-trigger {
-      display: inline-flex;
-      align-items: center;
-      justify-content: center;
-      width: 1.5rem;
-      height: 1.5rem;
-      border-radius: 9999px;
-      background-color: #2563eb;
-      color: #ffffff;
-      font-size: 0.95rem;
-      font-weight: 600;
-      box-shadow: 0 2px 4px rgba(15, 23, 42, 0.18);
-      user-select: none;
-    }
-    .tooltip-bubble {
-      position: absolute;
-      z-index: 10;
-      max-width: 240px;
-      min-width: max-content;
-      padding: 0.45rem 0.75rem;
-      border-radius: 0.75rem;
-      background-color: #111827;
-      color: #f8fafc;
-      font-size: 0.85rem;
-      line-height: 1.4;
-      box-shadow: 0 12px 30px rgba(15, 23, 42, 0.22);
-      opacity: 0;
-      pointer-events: none;
-      transform: var(--tooltip-hidden-transform, translate3d(-50%, 6px, 0));
-      transition: opacity 0.16s ease, transform 0.16s ease;
-      white-space: pre-wrap;
-    }
-    .${NODE_CLASS}.tooltip[data-persistent='true'] .tooltip-bubble {
-      opacity: 1;
-      pointer-events: auto;
-      transform: var(--tooltip-visible-transform, translate3d(-50%, 0, 0));
-    }
-    .${NODE_CLASS}.tooltip[data-persistent='false']:hover .tooltip-bubble,
-    .${NODE_CLASS}.tooltip[data-persistent='false']:focus-within .tooltip-bubble {
-      opacity: 1;
-      pointer-events: auto;
-      transform: var(--tooltip-visible-transform, translate3d(-50%, 0, 0));
-    }
-    .${NODE_CLASS}.tooltip[data-position='top'] .tooltip-bubble {
-      bottom: calc(100% + 8px);
-      left: 50%;
-      --tooltip-hidden-transform: translate3d(-50%, 6px, 0);
-      --tooltip-visible-transform: translate3d(-50%, 0, 0);
-    }
-    .${NODE_CLASS}.tooltip[data-position='bottom'] .tooltip-bubble {
-      top: calc(100% + 8px);
-      left: 50%;
-      --tooltip-hidden-transform: translate3d(-50%, -6px, 0);
-      --tooltip-visible-transform: translate3d(-50%, 0, 0);
-    }
-    .${NODE_CLASS}.tooltip[data-position='left'] .tooltip-bubble {
-      right: calc(100% + 8px);
-      top: 50%;
-      --tooltip-hidden-transform: translate3d(6px, -50%, 0);
-      --tooltip-visible-transform: translate3d(0, -50%, 0);
-    }
-    .${NODE_CLASS}.tooltip[data-position='right'] .tooltip-bubble {
-      left: calc(100% + 8px);
-      top: 50%;
-      --tooltip-hidden-transform: translate3d(-6px, -50%, 0);
-      --tooltip-visible-transform: translate3d(0, -50%, 0);
-    }
-    .flash-outline {
-      animation: flash-outline 1.1s ease-out forwards;
-    }
-    @keyframes flash-outline {
-      0% {
-        box-shadow: 0 0 0 0 rgba(27, 132, 255, 0.7);
-      }
-      100% {
-        box-shadow: 0 0 0 12px rgba(27, 132, 255, 0);
-      }
-    }
-  `;
-  shadowRoot.appendChild(style);
-  const node = createNodeForType(element.type);
-  shadowRoot.appendChild(node);
-  hydrateNode(node, element);
-  const styleTarget = getStyleTarget(node);
-  applyStyle(styleTarget, element.style);
-  return host;
-}
-
-/**
- * テキストやスタイルなどのメタデータをホストへ適用する。
- * Applies metadata (text, href, style) to an existing host.
- * @param {HTMLElement} host
- * @param {import('../common/types.js').InjectedElement} element
- */
-function applyMetadata(host, element) {
-  const shadow = host.shadowRoot;
-  if (!shadow) {
-    return;
-  }
-  let node = shadow.querySelector(`.${NODE_CLASS}`);
-  if (!(node instanceof HTMLElement) || node.dataset.nodeType !== element.type) {
-    const replacement = createNodeForType(element.type);
-    if (node) {
-      shadow.replaceChild(replacement, node);
-    } else {
-      shadow.appendChild(replacement);
-    }
-    node = replacement;
-  }
-  hydrateNode(node, element);
-  const styleTarget = getStyleTarget(node);
-  applyStyle(styleTarget, element.style);
-}
-
-/**
- * 要素タイプに応じた DOM ノードを生成する。
- * Creates an element that matches the requested type.
- * @param {'button' | 'link' | 'tooltip' | 'area'} type
- * @returns {HTMLElement}
- */
-function createNodeForType(type) {
-  if (type === 'link') {
-    return document.createElement('a');
-  }
-  if (type === 'tooltip') {
-    return createTooltipNode();
-  }
-  if (type === 'area') {
-    return document.createElement('div');
-  }
-  const button = document.createElement('button');
-  button.type = 'button';
-  return button;
-}
-
-/**
- * メタデータに基づきテキスト・振る舞い・属性を適用する。
- * Applies text, behaviors, and attributes for the provided element metadata.
- * @param {HTMLElement} node
- * @param {import('../common/types.js').InjectedElement} element
- */
-function hydrateNode(node, element) {
-  if (!(node instanceof HTMLElement)) {
-    return;
-  }
-  if (element.type === 'link' && node instanceof HTMLAnchorElement) {
-    applyBaseAppearance(node, 'link');
-    node.textContent = element.text;
-    const sanitized = sanitizeUrl(element.href || '');
-    if (sanitized) {
-      node.setAttribute('href', sanitized);
-      node.setAttribute('rel', 'noopener noreferrer');
-      node.setAttribute('target', '_blank');
-    } else {
-      node.removeAttribute('href');
-    }
-    delete node.dataset.href;
-    delete node.dataset.actionSelector;
-    node.onclick = null;
-    node.removeAttribute('aria-describedby');
-  } else if (element.type === 'button' && node instanceof HTMLButtonElement) {
-    applyBaseAppearance(node, 'button');
-    node.textContent = element.text;
-    applyButtonBehavior(node, element.href, element.actionSelector, element.actionFlow);
-  } else if (element.type === 'tooltip') {
-    applyTooltipAppearance(node);
-    const bubble = node.querySelector('.tooltip-bubble');
-    if (bubble instanceof HTMLElement) {
-      bubble.textContent = element.text || '';
-      bubble.setAttribute('role', 'tooltip');
-      const bubbleId = `page-augmentor-tooltip-${element.id}`;
-      bubble.id = bubbleId;
-      node.setAttribute('aria-describedby', bubbleId);
-    }
-    const trigger = node.querySelector('.tooltip-trigger');
-    if (trigger instanceof HTMLElement) {
-      trigger.textContent = 'ⓘ';
-      trigger.setAttribute('aria-hidden', 'true');
-    }
-    const normalizedPosition = normalizeTooltipPosition(element.tooltipPosition);
-    configureTooltipPosition(node, bubble, normalizedPosition);
-    const persistent = element.tooltipPersistent ? 'true' : 'false';
-    node.dataset.persistent = persistent;
-    node.setAttribute('data-persistent', persistent);
-    node.setAttribute('role', 'group');
-    node.tabIndex = 0;
-    node.setAttribute('aria-label', element.text || 'tooltip');
-  } else if (element.type === 'area') {
-    applyBaseAppearance(node, 'area');
-    node.textContent = element.text || '';
-    delete node.dataset.href;
-    delete node.dataset.actionSelector;
-    node.onclick = null;
-<<<<<<< HEAD
-=======
-    return;
-  }
-  node.onclick = async (event) => {
-    event.preventDefault();
-    event.stopPropagation();
-    let handled = false;
-    if (parsedFlow) {
-      try {
-        handled = await executeActionFlow(node, parsedFlow);
-      } catch (error) {
-        console.error('[PageAugmentor] Failed to execute flow', error);
-      }
-    }
-    if (handled) {
-      return;
-    }
-    if (selector) {
-      const target = resolveSelector(selector);
-      if (target) {
-        const triggered = forwardClick(target);
-        if (!triggered) {
-          if (sanitized) {
-            window.open(sanitized, '_blank', 'noopener');
-          } else if (typeof target.click === 'function') {
-            try {
-              target.click();
-            } catch (clickError) {
-              console.warn('[PageAugmentor] Native click fallback failed', clickError);
-            }
-          }
-        }
-        return;
-      }
-    }
-    if (sanitized) {
-      window.open(sanitized, '_blank', 'noopener');
-    }
-  };
-}
-
-const FLOW_SELF_SELECTOR = ':self';
-const FLOW_MAX_RUNTIME_MS = 10000;
-const FLOW_MAX_DEPTH = 8;
-
-/**
- * @typedef {Object} FlowExecutionContext
- * @property {HTMLElement} root
- * @property {Document} document
- * @property {boolean} performed
- * @property {number} startTime
- */
-
-/**
- * 設定されたアクションフローを順次実行する。
- * Executes the configured action flow.
- * @param {HTMLElement} node
- * @param {FlowDefinition} definition
- * @returns {Promise<boolean>}
- */
-async function executeActionFlow(node, definition) {
-  if (!definition || !Array.isArray(definition.steps) || definition.steps.length === 0) {
-    return false;
-  }
-  /** @type {FlowExecutionContext} */
-  const context = {
-    root: node,
-    document: node.ownerDocument || document,
-    performed: false,
-    startTime: Date.now(),
-  };
-  await runFlowSteps(definition.steps, context, 0);
-  return context.performed;
-}
-
-/**
- * フローステップを順番に実行する。
- * Executes a list of flow steps sequentially.
- * @param {FlowStep[]} steps
- * @param {FlowExecutionContext} context
- * @param {number} depth
- */
-async function runFlowSteps(steps, context, depth) {
-  if (!Array.isArray(steps) || steps.length === 0) {
-    return;
-  }
-  if (depth > FLOW_MAX_DEPTH) {
-    throw new Error('Flow exceeded maximum nesting depth.');
-  }
-  for (const step of steps) {
-    await runFlowStep(step, context, depth);
-    enforceRuntimeLimit(context);
-  }
-}
-
-/**
- * 単一のフローステップを実行する。
- * Executes a single flow step.
- * @param {FlowStep} step
- * @param {FlowExecutionContext} context
- * @param {number} depth
- */
-async function runFlowStep(step, context, depth) {
-  if (!step) {
-    return;
-  }
-  switch (step.type) {
-    case 'click': {
-      let targets = [];
-      if (step.all) {
-        targets = resolveFlowElements(step.selector, context);
-      } else {
-        const single = resolveFlowElement(step.selector, context);
-        if (single) {
-          targets = [single];
-        }
-      }
-      if (targets.length === 0) {
-        break;
-      }
-      targets.forEach((target) => {
-        const triggered = forwardClick(target);
-        if (!triggered && typeof target.click === 'function') {
-          try {
-            target.click();
-          } catch (error) {
-            console.warn('[PageAugmentor] Flow click fallback failed', error);
-          }
-        }
-      });
-      context.performed = true;
-      break;
-    }
-    case 'wait': {
-      await delay(step.ms);
-      break;
-    }
-    case 'input': {
-      const target = resolveFlowElement(step.selector, context);
-      if (target) {
-        if (applyInputValue(target, step.value)) {
-          context.performed = true;
-        }
-      }
-      break;
-    }
-    case 'navigate': {
-      const sanitized = sanitizeUrl(step.url);
-      if (sanitized) {
-        const target = step.target || '_blank';
-        window.open(sanitized, target, 'noopener');
-        context.performed = true;
-      }
-      break;
-    }
-    case 'log': {
-      console.info('[PageAugmentor][Flow]', step.message);
-      break;
-    }
-    case 'if': {
-      const outcome = evaluateFlowCondition(step.condition, context);
-      await runFlowSteps(outcome ? step.thenSteps : step.elseSteps, context, depth + 1);
-      break;
-    }
-    case 'while': {
-      let iterations = 0;
-      while (iterations < step.maxIterations && evaluateFlowCondition(step.condition, context)) {
-        iterations += 1;
-        await runFlowSteps(step.bodySteps, context, depth + 1);
-        enforceRuntimeLimit(context);
-      }
-      break;
-    }
-    default:
-      break;
-  }
-}
-
-/**
- * フロー実行が制限時間を超えないようにチェックする。
- * Ensures flow execution stays within the runtime budget.
- * @param {FlowExecutionContext} context
- */
-function enforceRuntimeLimit(context) {
-  if (Date.now() - context.startTime > FLOW_MAX_RUNTIME_MS) {
-    throw new Error('Flow execution exceeded the time limit.');
-  }
-}
-
-/**
- * フロー用セレクターで最初に一致した要素を返す。
- * Resolves the first matching element for a flow selector.
- * @param {string} selector
- * @param {FlowExecutionContext} context
- * @returns {Element | null}
- */
-function resolveFlowElement(selector, context) {
-  const [element] = resolveFlowElements(selector, context);
-  return element || null;
-}
-
-/**
- * フロー用セレクターで一致した要素をすべて返す。
- * Resolves all matching elements for a flow selector.
- * @param {string} selector
- * @param {FlowExecutionContext} context
- * @returns {Element[]}
- */
-function resolveFlowElements(selector, context) {
-  if (!selector) {
-    return [];
-  }
-  if (selector === FLOW_SELF_SELECTOR) {
-    return context.root ? [context.root] : [];
-  }
-  try {
-    return Array.from((context.document || document).querySelectorAll(selector));
-  } catch (error) {
-    console.warn('[PageAugmentor] Invalid flow selector', selector, error);
-    return [];
-  }
-  switch (step.type) {
-    case 'click': {
-      let targets = [];
-      if (step.all) {
-        targets = resolveFlowElements(step.selector, context);
-      } else {
-        const single = resolveFlowElement(step.selector, context);
-        if (single) {
-          targets = [single];
-        }
-      }
-      if (targets.length === 0) {
-        break;
-      }
-      targets.forEach((target) => {
-        const triggered = forwardClick(target);
-        if (!triggered && typeof target.click === 'function') {
-          try {
-            target.click();
-          } catch (error) {
-            console.warn('[PageAugmentor] Flow click fallback failed', error);
-          }
-        }
-      });
-      context.performed = true;
-      break;
-    }
-    case 'wait': {
-      await delay(step.ms);
-      break;
-    }
-    case 'input': {
-      const target = resolveFlowElement(step.selector, context);
-      if (target) {
-        if (applyInputValue(target, step.value)) {
-          context.performed = true;
-        }
-      }
-      break;
-    }
-    case 'navigate': {
-      const sanitized = sanitizeUrl(step.url);
-      if (sanitized) {
-        const target = step.target || '_blank';
-        window.open(sanitized, target, 'noopener');
-        context.performed = true;
-      }
-      break;
-    }
-    case 'log': {
-      console.info('[PageAugmentor][Flow]', step.message);
-      break;
-    }
-    case 'if': {
-      const outcome = evaluateFlowCondition(step.condition, context);
-      await runFlowSteps(outcome ? step.thenSteps : step.elseSteps, context, depth + 1);
-      break;
-    }
-    case 'while': {
-      let iterations = 0;
-      while (iterations < step.maxIterations && evaluateFlowCondition(step.condition, context)) {
-        iterations += 1;
-        await runFlowSteps(step.bodySteps, context, depth + 1);
-        enforceRuntimeLimit(context);
-      }
-      break;
-    }
-    default:
-      break;
-  }
-}
-
-/**
- * Ensures flow execution stays within the runtime budget.
- * @param {FlowExecutionContext} context
- */
-function enforceRuntimeLimit(context) {
-  if (Date.now() - context.startTime > FLOW_MAX_RUNTIME_MS) {
-    throw new Error('Flow execution exceeded the time limit.');
-  }
-}
-
-/**
- * Resolves the first matching element for a flow selector.
- * @param {string} selector
- * @param {FlowExecutionContext} context
- * @returns {Element | null}
- */
-function resolveFlowElement(selector, context) {
-  const [element] = resolveFlowElements(selector, context);
-  return element || null;
-}
-
-/**
- * Resolves all matching elements for a flow selector.
- * @param {string} selector
- * @param {FlowExecutionContext} context
- * @returns {Element[]}
- */
-function resolveFlowElements(selector, context) {
-  if (!selector) {
-    return [];
-  }
-  if (selector === FLOW_SELF_SELECTOR) {
-    return context.root ? [context.root] : [];
-  }
-  try {
-    return Array.from((context.document || document).querySelectorAll(selector));
-  } catch (error) {
-    console.warn('[PageAugmentor] Invalid flow selector', selector, error);
-    return [];
-  }
-}
-
-/**
- * Applies a value to an input-like element.
- * @param {Element} element
- * @param {string} value
- * @returns {boolean}
- */
-function applyInputValue(element, value) {
-  if (element instanceof HTMLInputElement || element instanceof HTMLTextAreaElement) {
-    element.focus({ preventScroll: true });
-    element.value = value;
-    element.dispatchEvent(new InputEvent('input', { bubbles: true, cancelable: true }));
-    element.dispatchEvent(new Event('change', { bubbles: true }));
-    return true;
-  }
-  if (element instanceof HTMLElement && element.isContentEditable) {
-    element.focus({ preventScroll: true });
-    element.textContent = value;
-    element.dispatchEvent(new InputEvent('input', { bubbles: true, cancelable: true }));
-    element.dispatchEvent(new Event('change', { bubbles: true }));
-    return true;
-  }
-  return false;
-}
-
-/**
- * Evaluates a flow condition.
- * @param {FlowCondition} condition
- * @param {FlowExecutionContext} context
- * @returns {boolean}
- */
-function evaluateFlowCondition(condition, context) {
-  if (!condition) {
-    return false;
-  }
-  switch (condition.kind) {
-    case 'exists':
-      return Boolean(resolveFlowElement(condition.selector, context));
-    case 'not':
-      return !evaluateFlowCondition(condition.operand, context);
-    case 'textContains': {
-      const target = resolveFlowElement(condition.selector, context);
-      if (!target) {
-        return false;
-      }
-      const text = (target.textContent || '').toLowerCase();
-      return text.includes(condition.value.toLowerCase());
-    }
-    case 'attributeEquals': {
-      const target = resolveFlowElement(condition.selector, context);
-      if (!target) {
-        return false;
-      }
-      return target.getAttribute(condition.name) === condition.value;
-    }
-    default:
-      return false;
-  }
-}
-
-/**
- * Waits for the requested duration.
- * @param {number} ms
- * @returns {Promise<void>}
- */
-function delay(ms) {
-  const duration = Number.isFinite(ms) && ms > 0 ? ms : 0;
-  return new Promise((resolve) => setTimeout(resolve, duration));
-}
-
-/**
- * 入力要素または編集可能要素に値を入力する。
- * Applies a value to an input-like element.
- * @param {Element} element
- * @param {string} value
- * @returns {boolean}
- */
-function applyInputValue(element, value) {
-  if (element instanceof HTMLInputElement || element instanceof HTMLTextAreaElement) {
-    element.focus({ preventScroll: true });
-    element.value = value;
-    element.dispatchEvent(new InputEvent('input', { bubbles: true, cancelable: true }));
-    element.dispatchEvent(new Event('change', { bubbles: true }));
-    return true;
-  }
-  if (element instanceof HTMLElement && element.isContentEditable) {
-    element.focus({ preventScroll: true });
-    element.textContent = value;
-    element.dispatchEvent(new InputEvent('input', { bubbles: true, cancelable: true }));
-    element.dispatchEvent(new Event('change', { bubbles: true }));
-    return true;
->>>>>>> 432bf8bc
-  }
-}
-
-/**
- * トリガーとバブルを含むツールチップ要素を生成する。
- * Creates a tooltip container with trigger and bubble nodes.
- * @returns {HTMLElement}
- */
-function createTooltipNode() {
-  const container = document.createElement('div');
-  applyTooltipAppearance(container);
-  return container;
-}
-
-/**
- * ツールチップに必要なマークアップと属性を整える。
- * Ensures tooltip markup and baseline attributes exist on the provided node.
- * @param {HTMLElement} node
- */
-function applyTooltipAppearance(node) {
-  if (!(node instanceof HTMLElement)) {
-    return;
-  }
-  node.className = `${NODE_CLASS} tooltip`;
-  node.dataset.nodeType = 'tooltip';
-  if (!TOOLTIP_POSITIONS.has(node.dataset.position || '')) {
-    node.dataset.position = 'top';
-  }
-  if (node.dataset.persistent !== 'true' && node.dataset.persistent !== 'false') {
-    node.dataset.persistent = 'false';
-  }
-  node.setAttribute('data-position', node.dataset.position);
-  node.setAttribute('data-persistent', node.dataset.persistent);
-  node.setAttribute('role', 'group');
-  node.tabIndex = 0;
-
-  let trigger = node.querySelector('.tooltip-trigger');
-  if (!(trigger instanceof HTMLElement)) {
-    trigger = document.createElement('span');
-    trigger.className = 'tooltip-trigger';
-    node.insertBefore(trigger, node.firstChild);
-  }
-  trigger.textContent = 'ⓘ';
-  trigger.setAttribute('aria-hidden', 'true');
-
-  let bubble = node.querySelector('.tooltip-bubble');
-  if (!(bubble instanceof HTMLElement)) {
-    bubble = document.createElement('div');
-    bubble.className = 'tooltip-bubble';
-    node.appendChild(bubble);
-  }
-  bubble.setAttribute('role', 'tooltip');
-}
-
-/**
- * ツールチップ位置に応じて属性とスタイルを更新する。
- * Updates data attributes and inline adjustments for tooltip placement.
- * @param {HTMLElement} container
- * @param {Element | null} bubble
- * @param {'top' | 'right' | 'bottom' | 'left'} position
- */
-function configureTooltipPosition(container, bubble, position) {
-  const normalized = normalizeTooltipPosition(position);
-  container.dataset.position = normalized;
-  container.setAttribute('data-position', normalized);
-  if (bubble instanceof HTMLElement) {
-    bubble.style.top = '';
-    bubble.style.bottom = '';
-    bubble.style.left = '';
-    bubble.style.right = '';
-    bubble.style.removeProperty('--tooltip-hidden-transform');
-    bubble.style.removeProperty('--tooltip-visible-transform');
-  }
-}
-
-/**
- * スタイル上書きの適用先となる DOM ノードを決定する。
- * Determines which DOM node should receive style overrides.
- * @param {HTMLElement} node
- * @returns {HTMLElement | null}
- */
-function getStyleTarget(node) {
-  if (!(node instanceof HTMLElement)) {
-    return null;
-  }
-  if (node.dataset.nodeType === 'tooltip') {
-    const bubble = node.querySelector('.tooltip-bubble');
-    if (bubble instanceof HTMLElement) {
-      return bubble;
-    }
-  }
-  return node;
-}
-
-/**
- * ツールチップの位置指定を正規化する。
- * Normalizes tooltip placement values.
- * @param {string | undefined} position
- * @returns {'top' | 'right' | 'bottom' | 'left'}
- */
-function normalizeTooltipPosition(position) {
-  if (position && TOOLTIP_POSITIONS.has(position)) {
-    return /** @type {'top' | 'right' | 'bottom' | 'left'} */ (position);
-  }
-  return 'top';
-}
-
-/**
- * 保存されたセレクターと挿入位置に従ってホストを挿入する。
- * Attempts to insert a host using the stored selector and position.
- * @param {HTMLElement} host
- * @param {import('../common/types.js').InjectedElement} element
- * @returns {boolean}
- */
-function insertHost(host, element) {
-  const target = resolveSelector(element.selector);
-  if (!target) {
-    return false;
-  }
-  switch (element.position) {
-    case 'append':
-      target.appendChild(host);
-      break;
-    case 'prepend':
-      target.insertBefore(host, target.firstChild);
-      break;
-    case 'before':
-      if (!target.parentElement) {
-        return false;
-      }
-      target.parentElement.insertBefore(host, target);
-      break;
-    case 'after':
-      if (!target.parentElement) {
-        return false;
-      }
-      target.parentElement.insertBefore(host, target.nextSibling);
-      break;
-    default:
-      target.appendChild(host);
-  }
-  return true;
-}
-
-/**
- * ボタン要素にナビゲーションや委譲クリックなどの挙動を設定する。
- * Configures optional click navigation or delegated actions for button elements.
- * @param {HTMLButtonElement} node
- * @param {string | undefined} href
- * @param {string | undefined} actionSelector
- * @param {string | undefined} actionFlow
- */
-function applyButtonBehavior(node, href, actionSelector, actionFlow) {
-  if (!(node instanceof HTMLButtonElement)) {
-    return;
-  }
-  const sanitized = sanitizeUrl(href || '');
-  const selector = typeof actionSelector === 'string' ? actionSelector.trim() : '';
-  const flowSource = typeof actionFlow === 'string' ? actionFlow.trim() : '';
-  let parsedFlow = null;
-  if (flowSource) {
-    const { definition, error } = parseActionFlowDefinition(flowSource);
-    if (error) {
-      console.warn('[PageAugmentor] Ignoring invalid action flow:', error);
-    } else if (definition) {
-      parsedFlow = definition;
-      if (selector) {
-        parsedFlow = {
-          steps: [...definition.steps, { type: 'click', selector, all: false }],
-          stepCount: definition.stepCount + 1,
-        };
-      }
-    }
-  }
-  if (sanitized) {
-    node.dataset.href = sanitized;
-  } else {
-    delete node.dataset.href;
-  }
-  if (selector) {
-    node.dataset.actionSelector = selector;
-  } else {
-    delete node.dataset.actionSelector;
-  }
-  if (parsedFlow) {
-    node.dataset.actionFlow = String(parsedFlow.stepCount);
-  } else {
-    delete node.dataset.actionFlow;
-  }
-  if (!parsedFlow && !selector && !sanitized) {
-    node.onclick = null;
-    return;
-  }
-  node.onclick = async (event) => {
-    event.preventDefault();
-    event.stopPropagation();
-    let handled = false;
-    if (parsedFlow) {
-      try {
-        handled = await executeActionFlow(node, parsedFlow);
-      } catch (error) {
-        console.error('[PageAugmentor] Failed to execute flow', error);
-      }
-    }
-    if (handled) {
-      return;
-    }
-    if (selector) {
-      const target = resolveSelector(selector);
-      if (target) {
-        const triggered = forwardClick(target);
-        if (!triggered) {
-          if (sanitized) {
-            window.open(sanitized, '_blank', 'noopener');
-          } else if (typeof target.click === 'function') {
-            try {
-              target.click();
-            } catch (clickError) {
-              console.warn('[PageAugmentor] Native click fallback failed', clickError);
-            }
-          }
-        }
-        return;
-      }
-    }
-    if (sanitized) {
-      window.open(sanitized, '_blank', 'noopener');
-    }
-  };
-}
-
-const FLOW_SELF_SELECTOR = ':self';
-const FLOW_MAX_RUNTIME_MS = 10000;
-const FLOW_MAX_DEPTH = 8;
-
-/**
- * @typedef {Object} FlowExecutionContext
- * @property {HTMLElement} root
- * @property {Document} document
- * @property {boolean} performed
- * @property {number} startTime
- */
-
-/**
- * 設定されたアクションフローを順次実行する。
- * Executes the configured action flow.
- * @param {HTMLElement} node
- * @param {FlowDefinition} definition
- * @returns {Promise<boolean>}
- */
-async function executeActionFlow(node, definition) {
-  if (!definition || !Array.isArray(definition.steps) || definition.steps.length === 0) {
-    return false;
-  }
-  /** @type {FlowExecutionContext} */
-  const context = {
-    root: node,
-    document: node.ownerDocument || document,
-    performed: false,
-    startTime: Date.now(),
-  };
-  await runFlowSteps(definition.steps, context, 0);
-  return context.performed;
-}
-
-/**
- * フローステップを順番に実行する。
- * Executes a list of flow steps sequentially.
- * @param {FlowStep[]} steps
- * @param {FlowExecutionContext} context
- * @param {number} depth
- */
-async function runFlowSteps(steps, context, depth) {
-  if (!Array.isArray(steps) || steps.length === 0) {
-    return;
-  }
-  if (depth > FLOW_MAX_DEPTH) {
-    throw new Error('Flow exceeded maximum nesting depth.');
-  }
-  for (const step of steps) {
-    await runFlowStep(step, context, depth);
-    enforceRuntimeLimit(context);
-  }
-}
-
-/**
- * 単一のフローステップを実行する。
- * Executes a single flow step.
- * @param {FlowStep} step
- * @param {FlowExecutionContext} context
- * @param {number} depth
- */
-async function runFlowStep(step, context, depth) {
-  if (!step) {
-    return;
-  }
-  switch (step.type) {
-    case 'click': {
-      let targets = [];
-      if (step.all) {
-        targets = resolveFlowElements(step.selector, context);
-      } else {
-        const single = resolveFlowElement(step.selector, context);
-        if (single) {
-          targets = [single];
-        }
-      }
-      if (targets.length === 0) {
-        break;
-      }
-      targets.forEach((target) => {
-        const triggered = forwardClick(target);
-        if (!triggered && typeof target.click === 'function') {
-          try {
-            target.click();
-          } catch (error) {
-            console.warn('[PageAugmentor] Flow click fallback failed', error);
-          }
-        }
-      });
-      context.performed = true;
-      break;
-    }
-    case 'wait': {
-      await delay(step.ms);
-      break;
-    }
-    case 'input': {
-      const target = resolveFlowElement(step.selector, context);
-      if (target) {
-        if (applyInputValue(target, step.value)) {
-          context.performed = true;
-        }
-      }
-      break;
-    }
-    case 'navigate': {
-      const sanitized = sanitizeUrl(step.url);
-      if (sanitized) {
-        const target = step.target || '_blank';
-        window.open(sanitized, target, 'noopener');
-        context.performed = true;
-      }
-      break;
-    }
-    case 'log': {
-      console.info('[PageAugmentor][Flow]', step.message);
-      break;
-    }
-    case 'if': {
-      const outcome = evaluateFlowCondition(step.condition, context);
-      await runFlowSteps(outcome ? step.thenSteps : step.elseSteps, context, depth + 1);
-      break;
-    }
-    case 'while': {
-      let iterations = 0;
-      while (iterations < step.maxIterations && evaluateFlowCondition(step.condition, context)) {
-        iterations += 1;
-        await runFlowSteps(step.bodySteps, context, depth + 1);
-        enforceRuntimeLimit(context);
-      }
-      break;
-    }
-    default:
-      break;
-  }
-}
-
-/**
- * フロー実行が制限時間を超えないようにチェックする。
- * Ensures flow execution stays within the runtime budget.
- * @param {FlowExecutionContext} context
- */
-function enforceRuntimeLimit(context) {
-  if (Date.now() - context.startTime > FLOW_MAX_RUNTIME_MS) {
-    throw new Error('Flow execution exceeded the time limit.');
-  }
-}
-
-/**
- * フロー用セレクターで最初に一致した要素を返す。
- * Resolves the first matching element for a flow selector.
- * @param {string} selector
- * @param {FlowExecutionContext} context
- * @returns {Element | null}
- */
-function resolveFlowElement(selector, context) {
-  const [element] = resolveFlowElements(selector, context);
-  return element || null;
-}
-
-/**
- * フロー用セレクターで一致した要素をすべて返す。
- * Resolves all matching elements for a flow selector.
- * @param {string} selector
- * @param {FlowExecutionContext} context
- * @returns {Element[]}
- */
-function resolveFlowElements(selector, context) {
-  if (!selector) {
-    return [];
-  }
-  if (selector === FLOW_SELF_SELECTOR) {
-    return context.root ? [context.root] : [];
-  }
-  try {
-    return Array.from((context.document || document).querySelectorAll(selector));
-  } catch (error) {
-    console.warn('[PageAugmentor] Invalid flow selector', selector, error);
-    return [];
-  }
-}
-
-/**
- * 入力要素または編集可能要素に値を入力する。
- * Applies a value to an input-like element.
- * @param {Element} element
- * @param {string} value
- * @returns {boolean}
- */
-function applyInputValue(element, value) {
-  if (element instanceof HTMLInputElement || element instanceof HTMLTextAreaElement) {
-    element.focus({ preventScroll: true });
-    element.value = value;
-    element.dispatchEvent(new InputEvent('input', { bubbles: true, cancelable: true }));
-    element.dispatchEvent(new Event('change', { bubbles: true }));
-    return true;
-  }
-  if (element instanceof HTMLElement && element.isContentEditable) {
-    element.focus({ preventScroll: true });
-    element.textContent = value;
-    element.dispatchEvent(new InputEvent('input', { bubbles: true, cancelable: true }));
-    element.dispatchEvent(new Event('change', { bubbles: true }));
-    return true;
-  }
-  return false;
-}
-
-/**
- * フロー条件を評価して真偽を返す。
- * Evaluates a flow condition.
- * @param {FlowCondition} condition
- * @param {FlowExecutionContext} context
- * @returns {boolean}
- */
-function evaluateFlowCondition(condition, context) {
-  if (!condition) {
-    return false;
-  }
-  switch (condition.kind) {
-    case 'exists':
-      return Boolean(resolveFlowElement(condition.selector, context));
-    case 'not':
-      return !evaluateFlowCondition(condition.operand, context);
-    case 'textContains': {
-      const target = resolveFlowElement(condition.selector, context);
-      if (!target) {
-        return false;
-      }
-      const text = (target.textContent || '').toLowerCase();
-      return text.includes(condition.value.toLowerCase());
-    }
-    case 'attributeEquals': {
-      const target = resolveFlowElement(condition.selector, context);
-      if (!target) {
-        return false;
-      }
-      return target.getAttribute(condition.name) === condition.value;
-    }
-    default:
-      return false;
-  }
-}
-
-/**
- * 指定ミリ秒分の待機を行う。
- * Waits for the requested duration.
- * @param {number} ms
- * @returns {Promise<void>}
- */
-function delay(ms) {
-  const duration = Number.isFinite(ms) && ms > 0 ? ms : 0;
-  return new Promise((resolve) => setTimeout(resolve, duration));
-}
-
-/**
- * 指定要素に対してポインタークリックを擬似的に発火させる。
- * Attempts to emulate a pointer click on the provided element.
- * @param {Element} target
- * @returns {boolean} whether any event dispatch succeeded
- */
-function forwardClick(target) {
-  if (!(target instanceof Element)) {
-    return false;
-  }
-  const rect = target.getBoundingClientRect();
-  const clientX = rect.left + rect.width / 2;
-  const clientY = rect.top + rect.height / 2;
-  const baseInit = {
-    bubbles: true,
-    cancelable: true,
-    view: window,
-    button: 0,
-    clientX,
-    clientY,
-  };
-  const pointerInit = {
-    ...baseInit,
-    pointerType: 'mouse',
-    isPrimary: true,
-  };
-  let triggered = false;
-  const dispatch = (factory) => {
-    try {
-      const event = factory();
-      target.dispatchEvent(event);
-      triggered = true;
-    } catch (error) {
-      // ignore failures and continue with other events
-    }
-  };
-  if (typeof PointerEvent === 'function') {
-    dispatch(() => new PointerEvent('pointerdown', pointerInit));
-  }
-  dispatch(() => new MouseEvent('mousedown', baseInit));
-  if (typeof PointerEvent === 'function') {
-    dispatch(() => new PointerEvent('pointerup', pointerInit));
-  }
-  dispatch(() => new MouseEvent('mouseup', baseInit));
-  dispatch(() => new MouseEvent('click', baseInit));
-  if (typeof target.click === 'function') {
-    try {
-      target.click();
-      triggered = true;
-    } catch (error) {
-      // ignore failures when invoking click directly
-    }
-  }
-  return triggered;
-}
-
-/**
- * 許可されたスタイルキーのみをノードへ適用する。
- * Applies user-provided styles from the whitelist to the node.
- * @param {HTMLElement | null} node
- * @param {import('../common/types.js').InjectedElementStyle | undefined} style
- */
-function applyStyle(node, style) {
-  if (!(node instanceof HTMLElement)) {
-    return;
-  }
-  const whitelist = style || {};
-  ALLOWED_STYLE_KEYS.forEach((key) => {
-    const value = whitelist[key];
-    if (typeof value === 'string' && value.trim() !== '') {
-      node.style[key] = value.trim();
-    } else {
-      node.style.removeProperty(kebabCase(key));
-    }
-  });
-}
-
-/**
- * 要素タイプごとの基本スタイルを適用する。
- * Applies baseline styling for the element type.
- * @param {HTMLElement} node
- * @param {'button' | 'link' | 'area'} type
- */
-function applyBaseAppearance(node, type) {
-  node.className = NODE_CLASS;
-  node.dataset.nodeType = type;
-  node.removeAttribute('style');
-  node.style.fontFamily = 'inherit';
-  if (type === 'area') {
-    node.style.display = 'block';
-    node.style.boxSizing = 'border-box';
-    node.style.minHeight = '80px';
-    node.style.padding = '16px';
-    node.style.borderRadius = '14px';
-    node.style.backgroundColor = 'rgba(37, 99, 235, 0.12)';
-    node.style.border = '1px dashed rgba(37, 99, 235, 0.4)';
-    node.style.position = 'relative';
-    node.style.color = '#0f172a';
-    node.style.lineHeight = '1.5';
-    node.style.cursor = 'default';
-    return;
-  }
-  if (type === 'link') {
-    node.removeAttribute('type');
-    node.style.display = 'inline';
-    node.style.color = '#2563eb';
-    node.style.textDecoration = 'underline';
-    node.style.backgroundColor = 'transparent';
-    node.style.padding = '0.5rem 1rem';
-    node.style.lineHeight = 'inherit';
-    node.style.border = 'none';
-    node.style.cursor = 'pointer';
-    if (node instanceof HTMLAnchorElement) {
-      node.setAttribute('role', 'link');
-    }
-  } else {
-    if (node instanceof HTMLButtonElement) {
-      node.type = 'button';
-    }
-    node.style.display = 'inline-flex';
-    node.style.alignItems = 'center';
-    node.style.justifyContent = 'center';
-    node.style.padding = '0.5rem 1rem';
-    node.style.borderRadius = '8px';
-    node.style.backgroundColor = '#1b84ff';
-    node.style.color = '#ffffff';
-    node.style.fontSize = '16px';
-    node.style.fontWeight = '600';
-    node.style.lineHeight = '1.2';
-    node.style.border = 'none';
-    node.style.textDecoration = 'none';
-    node.style.boxShadow = '0 2px 4px rgba(0, 0, 0, 0.12)';
-    node.style.cursor = 'pointer';
-  }
-}
-
-/**
- * camelCase のキーを kebab-case の CSS プロパティ名へ変換する。
- * Converts camelCase keys to kebab-case CSS property names.
- * @param {string} value
- * @returns {string}
- */
-function kebabCase(value) {
-  return value.replace(/([a-z0-9])([A-Z])/g, '$1-$2').toLowerCase();
-}
-
-/**
- * Attempts to parse and validate provided URLs.
- * @param {string} href
- * @returns {string | null}
- */
-function sanitizeUrl(href) {
-  if (!href) {
-    return null;
-  }
-  try {
-    const url = new URL(href, window.location.href);
-    if (['http:', 'https:', 'mailto:', 'tel:'].includes(url.protocol)) {
-      return url.href;
-    }
-    return null;
-  } catch (error) {
-    return null;
-  }
-}
-
-/**
- * Resolves a selector safely.
- * @param {string} selector
- * @returns {Element | null}
- */
-function resolveSelector(selector) {
-  try {
-    return document.querySelector(selector);
-  } catch (error) {
-    return null;
-  }
-}
-
-/**
- * Plays a short highlight animation around the host element.
- * @param {HTMLElement} host
- */
-function flashHighlight(host) {
-  const shadow = host.shadowRoot;
-  if (!shadow) {
-    return;
-  }
-  const node = shadow.querySelector(`.${NODE_CLASS}`);
-  if (!node) {
-    return;
-  }
-  node.classList.remove('flash-outline');
-  void node.offsetWidth; // force reflow
-  node.classList.add('flash-outline');
-}
-
-
+// DOM へ注入する要素の生成・更新・動作制御をまとめたモジュール。
+import { parseActionFlowDefinition } from '../common/flows.js';
+
+/** @typedef {import('../common/flows.js').FlowDefinition} FlowDefinition */
+/** @typedef {import('../common/flows.js').FlowCondition} FlowCondition */
+/** @typedef {import('../common/flows.js').FlowStep} FlowStep */
+
+const HOST_ATTRIBUTE = 'data-page-augmentor-id';
+const HOST_CLASS = 'page-augmentor-host';
+const NODE_CLASS = 'page-augmentor-node';
+const ALLOWED_STYLE_KEYS = new Set([
+  'position',
+  'top',
+  'right',
+  'bottom',
+  'left',
+  'color',
+  'backgroundColor',
+  'fontSize',
+  'fontWeight',
+  'lineHeight',
+  'padding',
+  'border',
+  'borderRadius',
+  'textDecoration',
+  'maxWidth',
+  'boxShadow',
+  'width',
+  'height',
+  'zIndex',
+]);
+
+const TOOLTIP_POSITIONS = new Set(['top', 'right', 'bottom', 'left']);
+
+/** @type {Map<string, import('../common/types.js').InjectedElement>} */
+const elements = new Map();
+/** @type {Map<string, HTMLElement>} */
+const hosts = new Map();
+
+/**
+ * 要素を DOM 上に生成・更新して確実に表示する。
+ * Ensures an element is rendered in the DOM, creating or updating it as needed.
+ * @param {import('../common/types.js').InjectedElement} element
+ * @returns {boolean}
+ */
+export function ensureElement(element) {
+  elements.set(element.id, element);
+  let host = hosts.get(element.id);
+  if (!host || !document.contains(host)) {
+    host = createHost(element);
+    const inserted = insertHost(host, element);
+    if (!inserted) {
+      host.remove();
+      return false;
+    }
+    hosts.set(element.id, host);
+  } else {
+    applyMetadata(host, element);
+  }
+  return true;
+}
+
+/**
+ * 既存要素の DOM インスタンスを更新する。
+ * Updates an existing element's DOM instance.
+ * @param {import('../common/types.js').InjectedElement} element
+ * @returns {boolean}
+ */
+export function updateElement(element) {
+  elements.set(element.id, element);
+  const host = hosts.get(element.id);
+  if (!host || !document.contains(host)) {
+    return ensureElement(element);
+  }
+  applyMetadata(host, element);
+  return true;
+}
+
+/**
+ * 注入済み要素を DOM から削除する。
+ * Removes an injected element from the DOM.
+ * @param {string} elementId
+ * @returns {boolean}
+ */
+export function removeElement(elementId) {
+  elements.delete(elementId);
+  const host = hosts.get(elementId);
+  if (host) {
+    hosts.delete(elementId);
+    host.remove();
+    return true;
+  }
+  return false;
+}
+
+/**
+ * DOM 変化後などに既知の要素を再挿入する。
+ * Re-inserts all known elements, typically after DOM mutations.
+ * @returns {void}
+ */
+export function reconcileElements() {
+  for (const element of elements.values()) {
+    ensureElement(element);
+  }
+}
+
+/**
+ * ID に対応する要素データを取得する。
+ * Retrieves a stored element by identifier.
+ * @param {string} elementId
+ * @returns {import('../common/types.js').InjectedElement | undefined}
+ */
+export function getElement(elementId) {
+  return elements.get(elementId);
+}
+
+/**
+ * 指定 ID のホスト要素を返す。
+ * Retrieves the host element for a stored id.
+ * @param {string} elementId
+ * @returns {HTMLElement | null}
+ */
+export function getHost(elementId) {
+  const host = hosts.get(elementId);
+  return host && document.contains(host) ? host : null;
+}
+
+/**
+ * ストレージを書き換えずにプレビュー内容を適用する。
+ * Applies an unsaved preview to an element without mutating stored data.
+ * @param {string} elementId
+ * @param {Partial<import('../common/types.js').InjectedElement>} overrides
+ */
+export function previewElement(elementId, overrides) {
+  const base = elements.get(elementId);
+  if (!base) {
+    return;
+  }
+  const host = hosts.get(elementId);
+  if (!host || !document.contains(host)) {
+    return;
+  }
+  const merged = {
+    ...base,
+    ...overrides,
+    style: {
+      ...(base.style || {}),
+      ...(overrides?.style || {}),
+    },
+  };
+  applyMetadata(host, merged);
+}
+
+/**
+ * 指定 ID の要素を強調表示し、画面内へスクロールする。
+ * Highlights the injected element by id.
+ * @param {string} elementId
+ * @returns {boolean}
+ */
+export function focusElement(elementId) {
+  const host = hosts.get(elementId);
+  if (!host || !document.contains(host)) {
+    return false;
+  }
+  host.scrollIntoView({ behavior: 'smooth', block: 'center' });
+  flashHighlight(host);
+  return true;
+}
+
+/**
+ * すべての保持要素を配列で返す。
+ * Returns all known elements.
+ * @returns {import('../common/types.js').InjectedElement[]}
+ */
+export function listElements() {
+  return Array.from(elements.values());
+}
+
+/**
+ * Shadow DOM を備えたホストノードを生成する。
+ * Creates a host node with shadow DOM.
+ * @param {import('../common/types.js').InjectedElement} element
+ * @returns {HTMLElement}
+ */
+function createHost(element) {
+  const host = document.createElement('span');
+  host.className = HOST_CLASS;
+  host.setAttribute(HOST_ATTRIBUTE, element.id);
+  host.part = 'page-augmentor-host';
+  const shadowRoot = host.attachShadow({ mode: 'open' });
+  const style = document.createElement('style');
+  style.textContent = `
+    :host {
+      all: initial;
+      display: inline-block;
+      max-width: max-content;
+    }
+    .${NODE_CLASS} {
+      pointer-events: auto;
+      font-family: inherit;
+    }
+    button.${NODE_CLASS} {
+      display: inline-flex;
+      align-items: center;
+      justify-content: center;
+      padding: 0.5rem 1rem;
+      border-radius: 0.5rem;
+      background-color: #1b84ff;
+      color: #fff;
+      border: none;
+      cursor: pointer;
+      font-size: 0.95rem;
+      text-decoration: none;
+      transition: transform 0.15s ease, box-shadow 0.15s ease;
+      box-shadow: 0 2px 4px rgba(0, 0, 0, 0.12);
+    }
+    button.${NODE_CLASS}:hover {
+      transform: translateY(-1px);
+      box-shadow: 0 4px 8px rgba(0, 0, 0, 0.18);
+    }
+    button.${NODE_CLASS}:focus-visible {
+      outline: 2px solid #1b84ff;
+      outline-offset: 2px;
+    }
+    a.${NODE_CLASS} {
+      color: #2563eb;
+      text-decoration: underline;
+      cursor: pointer;
+    }
+    .${NODE_CLASS}.tooltip {
+      position: relative;
+      display: inline-flex;
+      align-items: center;
+      justify-content: center;
+      gap: 0.35rem;
+      cursor: help;
+      font-family: inherit;
+    }
+    .${NODE_CLASS}.tooltip[data-persistent='true'] {
+      cursor: default;
+    }
+    .${NODE_CLASS}.tooltip:focus {
+      outline: none;
+    }
+    .tooltip-trigger {
+      display: inline-flex;
+      align-items: center;
+      justify-content: center;
+      width: 1.5rem;
+      height: 1.5rem;
+      border-radius: 9999px;
+      background-color: #2563eb;
+      color: #ffffff;
+      font-size: 0.95rem;
+      font-weight: 600;
+      box-shadow: 0 2px 4px rgba(15, 23, 42, 0.18);
+      user-select: none;
+    }
+    .tooltip-bubble {
+      position: absolute;
+      z-index: 10;
+      max-width: 240px;
+      min-width: max-content;
+      padding: 0.45rem 0.75rem;
+      border-radius: 0.75rem;
+      background-color: #111827;
+      color: #f8fafc;
+      font-size: 0.85rem;
+      line-height: 1.4;
+      box-shadow: 0 12px 30px rgba(15, 23, 42, 0.22);
+      opacity: 0;
+      pointer-events: none;
+      transform: var(--tooltip-hidden-transform, translate3d(-50%, 6px, 0));
+      transition: opacity 0.16s ease, transform 0.16s ease;
+      white-space: pre-wrap;
+    }
+    .${NODE_CLASS}.tooltip[data-persistent='true'] .tooltip-bubble {
+      opacity: 1;
+      pointer-events: auto;
+      transform: var(--tooltip-visible-transform, translate3d(-50%, 0, 0));
+    }
+    .${NODE_CLASS}.tooltip[data-persistent='false']:hover .tooltip-bubble,
+    .${NODE_CLASS}.tooltip[data-persistent='false']:focus-within .tooltip-bubble {
+      opacity: 1;
+      pointer-events: auto;
+      transform: var(--tooltip-visible-transform, translate3d(-50%, 0, 0));
+    }
+    .${NODE_CLASS}.tooltip[data-position='top'] .tooltip-bubble {
+      bottom: calc(100% + 8px);
+      left: 50%;
+      --tooltip-hidden-transform: translate3d(-50%, 6px, 0);
+      --tooltip-visible-transform: translate3d(-50%, 0, 0);
+    }
+    .${NODE_CLASS}.tooltip[data-position='bottom'] .tooltip-bubble {
+      top: calc(100% + 8px);
+      left: 50%;
+      --tooltip-hidden-transform: translate3d(-50%, -6px, 0);
+      --tooltip-visible-transform: translate3d(-50%, 0, 0);
+    }
+    .${NODE_CLASS}.tooltip[data-position='left'] .tooltip-bubble {
+      right: calc(100% + 8px);
+      top: 50%;
+      --tooltip-hidden-transform: translate3d(6px, -50%, 0);
+      --tooltip-visible-transform: translate3d(0, -50%, 0);
+    }
+    .${NODE_CLASS}.tooltip[data-position='right'] .tooltip-bubble {
+      left: calc(100% + 8px);
+      top: 50%;
+      --tooltip-hidden-transform: translate3d(-6px, -50%, 0);
+      --tooltip-visible-transform: translate3d(0, -50%, 0);
+    }
+    .flash-outline {
+      animation: flash-outline 1.1s ease-out forwards;
+    }
+    @keyframes flash-outline {
+      0% {
+        box-shadow: 0 0 0 0 rgba(27, 132, 255, 0.7);
+      }
+      100% {
+        box-shadow: 0 0 0 12px rgba(27, 132, 255, 0);
+      }
+    }
+  `;
+  shadowRoot.appendChild(style);
+  const node = createNodeForType(element.type);
+  shadowRoot.appendChild(node);
+  hydrateNode(node, element);
+  const styleTarget = getStyleTarget(node);
+  applyStyle(styleTarget, element.style);
+  return host;
+}
+
+/**
+ * テキストやスタイルなどのメタデータをホストへ適用する。
+ * Applies metadata (text, href, style) to an existing host.
+ * @param {HTMLElement} host
+ * @param {import('../common/types.js').InjectedElement} element
+ */
+function applyMetadata(host, element) {
+  const shadow = host.shadowRoot;
+  if (!shadow) {
+    return;
+  }
+  let node = shadow.querySelector(`.${NODE_CLASS}`);
+  if (!(node instanceof HTMLElement) || node.dataset.nodeType !== element.type) {
+    const replacement = createNodeForType(element.type);
+    if (node) {
+      shadow.replaceChild(replacement, node);
+    } else {
+      shadow.appendChild(replacement);
+    }
+    node = replacement;
+  }
+  hydrateNode(node, element);
+  const styleTarget = getStyleTarget(node);
+  applyStyle(styleTarget, element.style);
+}
+
+/**
+ * 要素タイプに応じた DOM ノードを生成する。
+ * Creates an element that matches the requested type.
+ * @param {'button' | 'link' | 'tooltip' | 'area'} type
+ * @returns {HTMLElement}
+ */
+function createNodeForType(type) {
+  if (type === 'link') {
+    return document.createElement('a');
+  }
+  if (type === 'tooltip') {
+    return createTooltipNode();
+  }
+  if (type === 'area') {
+    return document.createElement('div');
+  }
+  const button = document.createElement('button');
+  button.type = 'button';
+  return button;
+}
+
+/**
+ * メタデータに基づきテキスト・振る舞い・属性を適用する。
+ * Applies text, behaviors, and attributes for the provided element metadata.
+ * @param {HTMLElement} node
+ * @param {import('../common/types.js').InjectedElement} element
+ */
+function hydrateNode(node, element) {
+  if (!(node instanceof HTMLElement)) {
+    return;
+  }
+  if (element.type === 'link' && node instanceof HTMLAnchorElement) {
+    applyBaseAppearance(node, 'link');
+    node.textContent = element.text;
+    const sanitized = sanitizeUrl(element.href || '');
+    if (sanitized) {
+      node.setAttribute('href', sanitized);
+      node.setAttribute('rel', 'noopener noreferrer');
+      node.setAttribute('target', '_blank');
+    } else {
+      node.removeAttribute('href');
+    }
+    delete node.dataset.href;
+    delete node.dataset.actionSelector;
+    node.onclick = null;
+    node.removeAttribute('aria-describedby');
+  } else if (element.type === 'button' && node instanceof HTMLButtonElement) {
+    applyBaseAppearance(node, 'button');
+    node.textContent = element.text;
+    applyButtonBehavior(node, element.href, element.actionSelector, element.actionFlow);
+  } else if (element.type === 'tooltip') {
+    applyTooltipAppearance(node);
+    const bubble = node.querySelector('.tooltip-bubble');
+    if (bubble instanceof HTMLElement) {
+      bubble.textContent = element.text || '';
+      bubble.setAttribute('role', 'tooltip');
+      const bubbleId = `page-augmentor-tooltip-${element.id}`;
+      bubble.id = bubbleId;
+      node.setAttribute('aria-describedby', bubbleId);
+    }
+    const trigger = node.querySelector('.tooltip-trigger');
+    if (trigger instanceof HTMLElement) {
+      trigger.textContent = 'ⓘ';
+      trigger.setAttribute('aria-hidden', 'true');
+    }
+    const normalizedPosition = normalizeTooltipPosition(element.tooltipPosition);
+    configureTooltipPosition(node, bubble, normalizedPosition);
+    const persistent = element.tooltipPersistent ? 'true' : 'false';
+    node.dataset.persistent = persistent;
+    node.setAttribute('data-persistent', persistent);
+    node.setAttribute('role', 'group');
+    node.tabIndex = 0;
+    node.setAttribute('aria-label', element.text || 'tooltip');
+  } else if (element.type === 'area') {
+    applyBaseAppearance(node, 'area');
+    node.textContent = element.text || '';
+    delete node.dataset.href;
+    delete node.dataset.actionSelector;
+    node.onclick = null;
+  }
+}
+
+/**
+ * トリガーとバブルを含むツールチップ要素を生成する。
+ * Creates a tooltip container with trigger and bubble nodes.
+ * @returns {HTMLElement}
+ */
+function createTooltipNode() {
+  const container = document.createElement('div');
+  applyTooltipAppearance(container);
+  return container;
+}
+
+/**
+ * ツールチップに必要なマークアップと属性を整える。
+ * Ensures tooltip markup and baseline attributes exist on the provided node.
+ * @param {HTMLElement} node
+ */
+function applyTooltipAppearance(node) {
+  if (!(node instanceof HTMLElement)) {
+    return;
+  }
+  node.className = `${NODE_CLASS} tooltip`;
+  node.dataset.nodeType = 'tooltip';
+  if (!TOOLTIP_POSITIONS.has(node.dataset.position || '')) {
+    node.dataset.position = 'top';
+  }
+  if (node.dataset.persistent !== 'true' && node.dataset.persistent !== 'false') {
+    node.dataset.persistent = 'false';
+  }
+  node.setAttribute('data-position', node.dataset.position);
+  node.setAttribute('data-persistent', node.dataset.persistent);
+  node.setAttribute('role', 'group');
+  node.tabIndex = 0;
+
+  let trigger = node.querySelector('.tooltip-trigger');
+  if (!(trigger instanceof HTMLElement)) {
+    trigger = document.createElement('span');
+    trigger.className = 'tooltip-trigger';
+    node.insertBefore(trigger, node.firstChild);
+  }
+  trigger.textContent = 'ⓘ';
+  trigger.setAttribute('aria-hidden', 'true');
+
+  let bubble = node.querySelector('.tooltip-bubble');
+  if (!(bubble instanceof HTMLElement)) {
+    bubble = document.createElement('div');
+    bubble.className = 'tooltip-bubble';
+    node.appendChild(bubble);
+  }
+  bubble.setAttribute('role', 'tooltip');
+}
+
+/**
+ * ツールチップ位置に応じて属性とスタイルを更新する。
+ * Updates data attributes and inline adjustments for tooltip placement.
+ * @param {HTMLElement} container
+ * @param {Element | null} bubble
+ * @param {'top' | 'right' | 'bottom' | 'left'} position
+ */
+function configureTooltipPosition(container, bubble, position) {
+  const normalized = normalizeTooltipPosition(position);
+  container.dataset.position = normalized;
+  container.setAttribute('data-position', normalized);
+  if (bubble instanceof HTMLElement) {
+    bubble.style.top = '';
+    bubble.style.bottom = '';
+    bubble.style.left = '';
+    bubble.style.right = '';
+    bubble.style.removeProperty('--tooltip-hidden-transform');
+    bubble.style.removeProperty('--tooltip-visible-transform');
+  }
+}
+
+/**
+ * スタイル上書きの適用先となる DOM ノードを決定する。
+ * Determines which DOM node should receive style overrides.
+ * @param {HTMLElement} node
+ * @returns {HTMLElement | null}
+ */
+function getStyleTarget(node) {
+  if (!(node instanceof HTMLElement)) {
+    return null;
+  }
+  if (node.dataset.nodeType === 'tooltip') {
+    const bubble = node.querySelector('.tooltip-bubble');
+    if (bubble instanceof HTMLElement) {
+      return bubble;
+    }
+  }
+  return node;
+}
+
+/**
+ * ツールチップの位置指定を正規化する。
+ * Normalizes tooltip placement values.
+ * @param {string | undefined} position
+ * @returns {'top' | 'right' | 'bottom' | 'left'}
+ */
+function normalizeTooltipPosition(position) {
+  if (position && TOOLTIP_POSITIONS.has(position)) {
+    return /** @type {'top' | 'right' | 'bottom' | 'left'} */ (position);
+  }
+  return 'top';
+}
+
+/**
+ * 保存されたセレクターと挿入位置に従ってホストを挿入する。
+ * Attempts to insert a host using the stored selector and position.
+ * @param {HTMLElement} host
+ * @param {import('../common/types.js').InjectedElement} element
+ * @returns {boolean}
+ */
+function insertHost(host, element) {
+  const target = resolveSelector(element.selector);
+  if (!target) {
+    return false;
+  }
+  switch (element.position) {
+    case 'append':
+      target.appendChild(host);
+      break;
+    case 'prepend':
+      target.insertBefore(host, target.firstChild);
+      break;
+    case 'before':
+      if (!target.parentElement) {
+        return false;
+      }
+      target.parentElement.insertBefore(host, target);
+      break;
+    case 'after':
+      if (!target.parentElement) {
+        return false;
+      }
+      target.parentElement.insertBefore(host, target.nextSibling);
+      break;
+    default:
+      target.appendChild(host);
+  }
+  return true;
+}
+
+/**
+ * ボタン要素にナビゲーションや委譲クリックなどの挙動を設定する。
+ * Configures optional click navigation or delegated actions for button elements.
+ * @param {HTMLButtonElement} node
+ * @param {string | undefined} href
+ * @param {string | undefined} actionSelector
+ * @param {string | undefined} actionFlow
+ */
+function applyButtonBehavior(node, href, actionSelector, actionFlow) {
+  if (!(node instanceof HTMLButtonElement)) {
+    return;
+  }
+  const sanitized = sanitizeUrl(href || '');
+  const selector = typeof actionSelector === 'string' ? actionSelector.trim() : '';
+  const flowSource = typeof actionFlow === 'string' ? actionFlow.trim() : '';
+  let parsedFlow = null;
+  if (flowSource) {
+    const { definition, error } = parseActionFlowDefinition(flowSource);
+    if (error) {
+      console.warn('[PageAugmentor] Ignoring invalid action flow:', error);
+    } else if (definition) {
+      parsedFlow = definition;
+      if (selector) {
+        parsedFlow = {
+          steps: [...definition.steps, { type: 'click', selector, all: false }],
+          stepCount: definition.stepCount + 1,
+        };
+      }
+    }
+  }
+  if (sanitized) {
+    node.dataset.href = sanitized;
+  } else {
+    delete node.dataset.href;
+  }
+  if (selector) {
+    node.dataset.actionSelector = selector;
+  } else {
+    delete node.dataset.actionSelector;
+  }
+  if (parsedFlow) {
+    node.dataset.actionFlow = String(parsedFlow.stepCount);
+  } else {
+    delete node.dataset.actionFlow;
+  }
+  if (!parsedFlow && !selector && !sanitized) {
+    node.onclick = null;
+    return;
+  }
+  node.onclick = async (event) => {
+    event.preventDefault();
+    event.stopPropagation();
+    let handled = false;
+    if (parsedFlow) {
+      try {
+        handled = await executeActionFlow(node, parsedFlow);
+      } catch (error) {
+        console.error('[PageAugmentor] Failed to execute flow', error);
+      }
+    }
+    if (handled) {
+      return;
+    }
+    if (selector) {
+      const target = resolveSelector(selector);
+      if (target) {
+        const triggered = forwardClick(target);
+        if (!triggered) {
+          if (sanitized) {
+            window.open(sanitized, '_blank', 'noopener');
+          } else if (typeof target.click === 'function') {
+            try {
+              target.click();
+            } catch (clickError) {
+              console.warn('[PageAugmentor] Native click fallback failed', clickError);
+            }
+          }
+        }
+        return;
+      }
+    }
+    if (sanitized) {
+      window.open(sanitized, '_blank', 'noopener');
+    }
+  };
+}
+
+const FLOW_SELF_SELECTOR = ':self';
+const FLOW_MAX_RUNTIME_MS = 10000;
+const FLOW_MAX_DEPTH = 8;
+
+/**
+ * @typedef {Object} FlowExecutionContext
+ * @property {HTMLElement} root
+ * @property {Document} document
+ * @property {boolean} performed
+ * @property {number} startTime
+ */
+
+/**
+ * 設定されたアクションフローを順次実行する。
+ * Executes the configured action flow.
+ * @param {HTMLElement} node
+ * @param {FlowDefinition} definition
+ * @returns {Promise<boolean>}
+ */
+async function executeActionFlow(node, definition) {
+  if (!definition || !Array.isArray(definition.steps) || definition.steps.length === 0) {
+    return false;
+  }
+  /** @type {FlowExecutionContext} */
+  const context = {
+    root: node,
+    document: node.ownerDocument || document,
+    performed: false,
+    startTime: Date.now(),
+  };
+  await runFlowSteps(definition.steps, context, 0);
+  return context.performed;
+}
+
+/**
+ * フローステップを順番に実行する。
+ * Executes a list of flow steps sequentially.
+ * @param {FlowStep[]} steps
+ * @param {FlowExecutionContext} context
+ * @param {number} depth
+ */
+async function runFlowSteps(steps, context, depth) {
+  if (!Array.isArray(steps) || steps.length === 0) {
+    return;
+  }
+  if (depth > FLOW_MAX_DEPTH) {
+    throw new Error('Flow exceeded maximum nesting depth.');
+  }
+  for (const step of steps) {
+    await runFlowStep(step, context, depth);
+    enforceRuntimeLimit(context);
+  }
+}
+
+/**
+ * 単一のフローステップを実行する。
+ * Executes a single flow step.
+ * @param {FlowStep} step
+ * @param {FlowExecutionContext} context
+ * @param {number} depth
+ */
+async function runFlowStep(step, context, depth) {
+  if (!step) {
+    return;
+  }
+  switch (step.type) {
+    case 'click': {
+      let targets = [];
+      if (step.all) {
+        targets = resolveFlowElements(step.selector, context);
+      } else {
+        const single = resolveFlowElement(step.selector, context);
+        if (single) {
+          targets = [single];
+        }
+      }
+      if (targets.length === 0) {
+        break;
+      }
+      targets.forEach((target) => {
+        const triggered = forwardClick(target);
+        if (!triggered && typeof target.click === 'function') {
+          try {
+            target.click();
+          } catch (error) {
+            console.warn('[PageAugmentor] Flow click fallback failed', error);
+          }
+        }
+      });
+      context.performed = true;
+      break;
+    }
+    case 'wait': {
+      await delay(step.ms);
+      break;
+    }
+    case 'input': {
+      const target = resolveFlowElement(step.selector, context);
+      if (target) {
+        if (applyInputValue(target, step.value)) {
+          context.performed = true;
+        }
+      }
+      break;
+    }
+    case 'navigate': {
+      const sanitized = sanitizeUrl(step.url);
+      if (sanitized) {
+        const target = step.target || '_blank';
+        window.open(sanitized, target, 'noopener');
+        context.performed = true;
+      }
+      break;
+    }
+    case 'log': {
+      console.info('[PageAugmentor][Flow]', step.message);
+      break;
+    }
+    case 'if': {
+      const outcome = evaluateFlowCondition(step.condition, context);
+      await runFlowSteps(outcome ? step.thenSteps : step.elseSteps, context, depth + 1);
+      break;
+    }
+    case 'while': {
+      let iterations = 0;
+      while (iterations < step.maxIterations && evaluateFlowCondition(step.condition, context)) {
+        iterations += 1;
+        await runFlowSteps(step.bodySteps, context, depth + 1);
+        enforceRuntimeLimit(context);
+      }
+      break;
+    }
+    default:
+      break;
+  }
+}
+
+/**
+ * フロー実行が制限時間を超えないようにチェックする。
+ * Ensures flow execution stays within the runtime budget.
+ * @param {FlowExecutionContext} context
+ */
+function enforceRuntimeLimit(context) {
+  if (Date.now() - context.startTime > FLOW_MAX_RUNTIME_MS) {
+    throw new Error('Flow execution exceeded the time limit.');
+  }
+}
+
+/**
+ * フロー用セレクターで最初に一致した要素を返す。
+ * Resolves the first matching element for a flow selector.
+ * @param {string} selector
+ * @param {FlowExecutionContext} context
+ * @returns {Element | null}
+ */
+function resolveFlowElement(selector, context) {
+  const [element] = resolveFlowElements(selector, context);
+  return element || null;
+}
+
+/**
+ * フロー用セレクターで一致した要素をすべて返す。
+ * Resolves all matching elements for a flow selector.
+ * @param {string} selector
+ * @param {FlowExecutionContext} context
+ * @returns {Element[]}
+ */
+function resolveFlowElements(selector, context) {
+  if (!selector) {
+    return [];
+  }
+  if (selector === FLOW_SELF_SELECTOR) {
+    return context.root ? [context.root] : [];
+  }
+  try {
+    return Array.from((context.document || document).querySelectorAll(selector));
+  } catch (error) {
+    console.warn('[PageAugmentor] Invalid flow selector', selector, error);
+    return [];
+  }
+}
+
+/**
+ * 入力要素または編集可能要素に値を入力する。
+ * Applies a value to an input-like element.
+ * @param {Element} element
+ * @param {string} value
+ * @returns {boolean}
+ */
+function applyInputValue(element, value) {
+  if (element instanceof HTMLInputElement || element instanceof HTMLTextAreaElement) {
+    element.focus({ preventScroll: true });
+    element.value = value;
+    element.dispatchEvent(new InputEvent('input', { bubbles: true, cancelable: true }));
+    element.dispatchEvent(new Event('change', { bubbles: true }));
+    return true;
+  }
+  if (element instanceof HTMLElement && element.isContentEditable) {
+    element.focus({ preventScroll: true });
+    element.textContent = value;
+    element.dispatchEvent(new InputEvent('input', { bubbles: true, cancelable: true }));
+    element.dispatchEvent(new Event('change', { bubbles: true }));
+    return true;
+  }
+  return false;
+}
+
+/**
+ * フロー条件を評価して真偽を返す。
+ * Evaluates a flow condition.
+ * @param {FlowCondition} condition
+ * @param {FlowExecutionContext} context
+ * @returns {boolean}
+ */
+function evaluateFlowCondition(condition, context) {
+  if (!condition) {
+    return false;
+  }
+  switch (condition.kind) {
+    case 'exists':
+      return Boolean(resolveFlowElement(condition.selector, context));
+    case 'not':
+      return !evaluateFlowCondition(condition.operand, context);
+    case 'textContains': {
+      const target = resolveFlowElement(condition.selector, context);
+      if (!target) {
+        return false;
+      }
+      const text = (target.textContent || '').toLowerCase();
+      return text.includes(condition.value.toLowerCase());
+    }
+    case 'attributeEquals': {
+      const target = resolveFlowElement(condition.selector, context);
+      if (!target) {
+        return false;
+      }
+      return target.getAttribute(condition.name) === condition.value;
+    }
+    default:
+      return false;
+  }
+}
+
+/**
+ * 指定ミリ秒分の待機を行う。
+ * Waits for the requested duration.
+ * @param {number} ms
+ * @returns {Promise<void>}
+ */
+function delay(ms) {
+  const duration = Number.isFinite(ms) && ms > 0 ? ms : 0;
+  return new Promise((resolve) => setTimeout(resolve, duration));
+}
+
+/**
+ * 指定要素に対してポインタークリックを擬似的に発火させる。
+ * Attempts to emulate a pointer click on the provided element.
+ * @param {Element} target
+ * @returns {boolean} whether any event dispatch succeeded
+ */
+function forwardClick(target) {
+  if (!(target instanceof Element)) {
+    return false;
+  }
+  const rect = target.getBoundingClientRect();
+  const clientX = rect.left + rect.width / 2;
+  const clientY = rect.top + rect.height / 2;
+  const baseInit = {
+    bubbles: true,
+    cancelable: true,
+    view: window,
+    button: 0,
+    clientX,
+    clientY,
+  };
+  const pointerInit = {
+    ...baseInit,
+    pointerType: 'mouse',
+    isPrimary: true,
+  };
+  let triggered = false;
+  const dispatch = (factory) => {
+    try {
+      const event = factory();
+      target.dispatchEvent(event);
+      triggered = true;
+    } catch (error) {
+      // ignore failures and continue with other events
+    }
+  };
+  if (typeof PointerEvent === 'function') {
+    dispatch(() => new PointerEvent('pointerdown', pointerInit));
+  }
+  dispatch(() => new MouseEvent('mousedown', baseInit));
+  if (typeof PointerEvent === 'function') {
+    dispatch(() => new PointerEvent('pointerup', pointerInit));
+  }
+  dispatch(() => new MouseEvent('mouseup', baseInit));
+  dispatch(() => new MouseEvent('click', baseInit));
+  if (typeof target.click === 'function') {
+    try {
+      target.click();
+      triggered = true;
+    } catch (error) {
+      // ignore failures when invoking click directly
+    }
+  }
+  return triggered;
+}
+
+/**
+ * 許可されたスタイルキーのみをノードへ適用する。
+ * Applies user-provided styles from the whitelist to the node.
+ * @param {HTMLElement | null} node
+ * @param {import('../common/types.js').InjectedElementStyle | undefined} style
+ */
+function applyStyle(node, style) {
+  if (!(node instanceof HTMLElement)) {
+    return;
+  }
+  const whitelist = style || {};
+  ALLOWED_STYLE_KEYS.forEach((key) => {
+    const value = whitelist[key];
+    if (typeof value === 'string' && value.trim() !== '') {
+      node.style[key] = value.trim();
+    } else {
+      node.style.removeProperty(kebabCase(key));
+    }
+  });
+}
+
+/**
+ * 要素タイプごとの基本スタイルを適用する。
+ * Applies baseline styling for the element type.
+ * @param {HTMLElement} node
+ * @param {'button' | 'link' | 'area'} type
+ */
+function applyBaseAppearance(node, type) {
+  node.className = NODE_CLASS;
+  node.dataset.nodeType = type;
+  node.removeAttribute('style');
+  node.style.fontFamily = 'inherit';
+  if (type === 'area') {
+    node.style.display = 'block';
+    node.style.boxSizing = 'border-box';
+    node.style.minHeight = '80px';
+    node.style.padding = '16px';
+    node.style.borderRadius = '14px';
+    node.style.backgroundColor = 'rgba(37, 99, 235, 0.12)';
+    node.style.border = '1px dashed rgba(37, 99, 235, 0.4)';
+    node.style.position = 'relative';
+    node.style.color = '#0f172a';
+    node.style.lineHeight = '1.5';
+    node.style.cursor = 'default';
+    return;
+  }
+  if (type === 'link') {
+    node.removeAttribute('type');
+    node.style.display = 'inline';
+    node.style.color = '#2563eb';
+    node.style.textDecoration = 'underline';
+    node.style.backgroundColor = 'transparent';
+    node.style.padding = '0.5rem 1rem';
+    node.style.lineHeight = 'inherit';
+    node.style.border = 'none';
+    node.style.cursor = 'pointer';
+    if (node instanceof HTMLAnchorElement) {
+      node.setAttribute('role', 'link');
+    }
+  } else {
+    if (node instanceof HTMLButtonElement) {
+      node.type = 'button';
+    }
+    node.style.display = 'inline-flex';
+    node.style.alignItems = 'center';
+    node.style.justifyContent = 'center';
+    node.style.padding = '0.5rem 1rem';
+    node.style.borderRadius = '8px';
+    node.style.backgroundColor = '#1b84ff';
+    node.style.color = '#ffffff';
+    node.style.fontSize = '16px';
+    node.style.fontWeight = '600';
+    node.style.lineHeight = '1.2';
+    node.style.border = 'none';
+    node.style.textDecoration = 'none';
+    node.style.boxShadow = '0 2px 4px rgba(0, 0, 0, 0.12)';
+    node.style.cursor = 'pointer';
+  }
+}
+
+/**
+ * camelCase のキーを kebab-case の CSS プロパティ名へ変換する。
+ * Converts camelCase keys to kebab-case CSS property names.
+ * @param {string} value
+ * @returns {string}
+ */
+function kebabCase(value) {
+  return value.replace(/([a-z0-9])([A-Z])/g, '$1-$2').toLowerCase();
+}
+
+/**
+ * Attempts to parse and validate provided URLs.
+ * @param {string} href
+ * @returns {string | null}
+ */
+function sanitizeUrl(href) {
+  if (!href) {
+    return null;
+  }
+  try {
+    const url = new URL(href, window.location.href);
+    if (['http:', 'https:', 'mailto:', 'tel:'].includes(url.protocol)) {
+      return url.href;
+    }
+    return null;
+  } catch (error) {
+    return null;
+  }
+}
+
+/**
+ * Resolves a selector safely.
+ * @param {string} selector
+ * @returns {Element | null}
+ */
+function resolveSelector(selector) {
+  try {
+    return document.querySelector(selector);
+  } catch (error) {
+    return null;
+  }
+}
+
+/**
+ * Plays a short highlight animation around the host element.
+ * @param {HTMLElement} host
+ */
+function flashHighlight(host) {
+  const shadow = host.shadowRoot;
+  if (!shadow) {
+    return;
+  }
+  const node = shadow.querySelector(`.${NODE_CLASS}`);
+  if (!node) {
+    return;
+  }
+  node.classList.remove('flash-outline');
+  void node.offsetWidth; // force reflow
+  node.classList.add('flash-outline');
+}
+
+