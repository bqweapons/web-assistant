--- conflicted
+++ resolved
@@ -1,7 +1,4 @@
-<<<<<<< HEAD
 // DOM へ注入する要素の生成・更新・動作制御をまとめたモジュール。
-=======
->>>>>>> ecc579bb
 import { parseActionFlowDefinition } from '../common/flows.js';
 
 /** @typedef {import('../common/flows.js').FlowDefinition} FlowDefinition */
@@ -590,15 +587,12 @@
       console.warn('[PageAugmentor] Ignoring invalid action flow:', error);
     } else if (definition) {
       parsedFlow = definition;
-<<<<<<< HEAD
       if (selector) {
         parsedFlow = {
           steps: [...definition.steps, { type: 'click', selector, all: false }],
           stepCount: definition.stepCount + 1,
         };
       }
-=======
->>>>>>> ecc579bb
     }
   }
   if (sanitized) {
@@ -671,10 +665,7 @@
  */
 
 /**
-<<<<<<< HEAD
  * 設定されたアクションフローを順次実行する。
-=======
->>>>>>> ecc579bb
  * Executes the configured action flow.
  * @param {HTMLElement} node
  * @param {FlowDefinition} definition
@@ -696,10 +687,7 @@
 }
 
 /**
-<<<<<<< HEAD
  * フローステップを順番に実行する。
-=======
->>>>>>> ecc579bb
  * Executes a list of flow steps sequentially.
  * @param {FlowStep[]} steps
  * @param {FlowExecutionContext} context
@@ -719,10 +707,7 @@
 }
 
 /**
-<<<<<<< HEAD
  * 単一のフローステップを実行する。
-=======
->>>>>>> ecc579bb
  * Executes a single flow step.
  * @param {FlowStep} step
  * @param {FlowExecutionContext} context
@@ -731,7 +716,6 @@
 async function runFlowStep(step, context, depth) {
   if (!step) {
     return;
-<<<<<<< HEAD
   }
   switch (step.type) {
     case 'click': {
@@ -847,8 +831,6 @@
   } catch (error) {
     console.warn('[PageAugmentor] Invalid flow selector', selector, error);
     return [];
-=======
->>>>>>> ecc579bb
   }
   switch (step.type) {
     case 'click': {
